--- conflicted
+++ resolved
@@ -30,7 +30,6 @@
     <posXYZ volume="DRCC" X_Y_Z="0.0  0.0  -40.0" rot="0.0 0.0 0.0"/>
 </composition>
 
-<<<<<<< HEAD
 <!-- 
 
 	%%%%%%%%%%%%%%%%%%%%%%%%%%%%%%%%%%%%%%%%%%%%%%%%%%%%%%%%%%%%%%%%%%%%%%%%%%
@@ -44,21 +43,9 @@
         OBCN:   DIRC optical box on the north side (North/Upper/Beam Left)
 	SPST:   Support structures for bar boxes
 	%%%%%%%%%%%%%%%%%%%%%%%%%%%%%%%%%%%%%%%%%%%%%%%%%%%%%%%%%%%%%%%%%%%%%%%%%%
-=======
-<!-- DIRC detector
-    %%%%%%%%%%%%%%%%%%%%%%%%%%%%%%%%%%%%%%%%%%%%%%%%%%%%%%%%%%%%%%%%%%%%%%%%%%
-    DRCC:
-    DCML##: DIRC bar box module for bar box number ## 
-    OBCS:   DIRC optical box in the south side (lower one, below beamline)
-    OBCN:   DIRC optical box in the south side (upper one, above beamline)
-    SPST:   Support structures for bar boxes
-    %%%%%%%%%%%%%%%%%%%%%%%%%%%%%%%%%%%%%%%%%%%%%%%%%%%%%%%%%%%%%%%%%%%%%%%%%%
->>>>>>> 2d812db9
 -->
 
-
 <composition name="DRCC" envelope="DCMV">
-<<<<<<< HEAD
 	<posXYZ volume="DCML10" X_Y_Z="196. -29.75 30. " rot="0. 0. 180." >
 	<plane value="1" />
 	</posXYZ>
@@ -86,30 +73,7 @@
 	<posXYZ volume="SPST" X_Y_Z="0. 0. 30." >
 	</posXYZ>
 </composition>
-=======
-    <posXYZ volume="DCML10" X_Y_Z="196. -29.75 30. " rot="0. 0. 180." >
-      <plane value="1" />
-    </posXYZ>
-    <posXYZ volume="DCML11" X_Y_Z="196. -81.25 30. " rot="0. 0. 180." >
-      <plane value="2" />
-    </posXYZ>
-    <posXYZ volume="DCML01" X_Y_Z="-196. 29.76 30" >
-      <plane value="3" />
-    </posXYZ>
-    <posXYZ volume="DCML00" X_Y_Z="-196. 81.26 30" >
-      <plane value="4" />
-    </posXYZ>
-    <posXYZ volume="OBCS" X_Y_Z="-320.59 -55.4268 3.91" rot="0. 0. 180.">
-      <plane value="1" />
-    </posXYZ>
-    <posXYZ volume="OBCN" X_Y_Z=" 320.59  55.4268 3.91" rot="0. 0. 0." >
-      <plane value="2" />
-    </posXYZ>
-    <posXYZ volume="SPST" X_Y_Z="0. 0. 30." >
-    </posXYZ>
-</composition>
-
->>>>>>> 2d812db9
+
 <box name="DCMV" X_Y_Z="700.0 250.0 84.0" material="OpticalAir" /> <!-- x was 560, y was  220, z was 80 -->
 
 <!--
