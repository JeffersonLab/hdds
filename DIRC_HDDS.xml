--- conflicted
+++ resolved
@@ -6,19 +6,11 @@
 
      version 1.0: Initial version    -rtj
      version 2.0: Updated version, refined geometry of the optical box
-<<<<<<< HEAD
-     		  added pixels
-     		  added volume ids to use for the reconstruction
-     version 3.0: added as-built aluminum supports;
-		  implemented dimensions of each individual short bars;
-		  each bar box and each optical box is now unique (not copied from prototypes) (Y. Yang)
-=======
                   added pixels
                   added volume ids to use for the reconstruction
      version 3.0: added as-built aluminum supports;
                   implemented dimensions of each individual short bars;
                   each bar box and each optical box is now unique (not copied from prototypes) (Y. Yang)
->>>>>>> 90265610
 
 <HDDS specification="v1.0" xmlns="http://www.gluex.org/hdds">
 -->
@@ -33,56 +25,22 @@
 <!-- DIRC assembly, 4 modules -->
 
 <composition name="DIRC">
-<<<<<<< HEAD
-	<apply region="nullBfield"/>
-=======
     <apply region="nullBfield"/>
->>>>>>> 90265610
     <posXYZ volume="DRCC" X_Y_Z="0.0  0.0  -40.0" rot="0.0 0.0 0.0"/>
 </composition>
 
 <!-- DIRC detector
     %%%%%%%%%%%%%%%%%%%%%%%%%%%%%%%%%%%%%%%%%%%%%%%%%%%%%%%%%%%%%%%%%%%%%%%%%%
      DRCC:
-<<<<<<< HEAD
-	DCML##: DIRC bar box module for bar box number ## 
-        OBCS:   DIRC optical box in the south side (lower one, below beamline)
-        OBCN:   DIRC optical box in the south side (upper one, above beamline)
-	SPST:   Support structures for bar boxes
-=======
     DCML##: DIRC bar box module for bar box number ## 
         OBCS:   DIRC optical box in the south side (lower one, below beamline)
         OBCN:   DIRC optical box in the south side (upper one, above beamline)
     SPST:   Support structures for bar boxes
->>>>>>> 90265610
     %%%%%%%%%%%%%%%%%%%%%%%%%%%%%%%%%%%%%%%%%%%%%%%%%%%%%%%%%%%%%%%%%%%%%%%%%%
 -->
 
 
 <composition name="DRCC" envelope="DCMV">
-<<<<<<< HEAD
-	<posXYZ volume="DCML10" X_Y_Z="196. -29.75 30. " rot="0. 0. 180." >
-	  <plane value="1" />
-	</posXYZ>
-	<posXYZ volume="DCML11" X_Y_Z="196. -81.25 30. " rot="0. 0. 180." >
-	  <plane value="2" />
-	</posXYZ>
-        <posXYZ volume="DCML01" X_Y_Z="-196. 29.76 30" >
-          <plane value="3" />
-        </posXYZ>
-        <posXYZ volume="DCML00" X_Y_Z="-196. 81.26 30" >
-          <plane value="4" />
-        </posXYZ>
-	<posXYZ volume="OBCS" X_Y_Z="-320.59 -55.4268 3.91" rot="0. 0. 180.">
-	  <plane value="1" />
-	</posXYZ>
-	<posXYZ volume="OBCN" X_Y_Z=" 320.59  55.4268 3.91" rot="0. 0. 0." >
-	  <plane value="2" />
-	</posXYZ>
-        <posXYZ volume="SPST" X_Y_Z="0. 0. 30." >
-        </posXYZ>
- 
-=======
     <posXYZ volume="DCML10" X_Y_Z="196. -29.75 30. " rot="0. 0. 180." >
       <plane value="1" />
     </posXYZ>
@@ -103,40 +61,12 @@
     </posXYZ>
     <posXYZ volume="SPST" X_Y_Z="0. 0. 30." >
     </posXYZ>
->>>>>>> 90265610
 </composition>
 
 <box name="DCMV" X_Y_Z="700.0 250.0 100.0" material="OpticalAir" /> <!-- x was 560, y was  220, z was 80 -->
 
 <!--
      DIRC bar box module (12 individual bars): 
-<<<<<<< HEAD
-     %%%%%%%%%%%%%%%%%%%%%%%%%%%%%%%%%%%%%%%%%%%%%%%%%%%%%%%%%%%%%%%%%%%%%% 
-     DCML##: DIRC bar box module, for bar box number ## (from floor to ceiling,
-             these are 11,10,01,00)
-	DCBR##: DIRC bar number ##. They are 12 bars in each bar box. This 
-		number labeling runs from 00 to 47.
-	WNGL: Epotek Glue between the old wedges and the bar box window
-	QZWN: bar box quartz window
-	ALCM: aluminum container for the bar box modules
-
-
-     **********************************************************************
-     			Legacy configuration
-     **********************************************************************
-     DIRC bar box module (12 individual bars): x positions
-     %%%%%%%%%%%%%%%%%%%%%%%%%%%%%%%%%%%%%%%%%%%%%%%%%%%%%%%%%%%%%%%%%%%%%% 
-     DCML:
-	DCBR: x12 DIRC bars(3.5 width+0.015 gap) Y from -19.3325       (-0.1      to 499.12)
-	WNGL: Epotek Glue between the old wedge and the bar box window (499.12    to 499.125)
-	QZWN: bar box window                                           (499.125   to 500.085)
-	ALCM: aluminum container for the bar box modules
-
-     (Legacy comments:)
-	WNGL: 500.085	to 500.09:	Epotek Glue # the new wedge is made of water, no need glue here
-	NWDG: 500.09	to 507.89:	New Wedge
-	TRVG: 507.89	to 508:		RTV glue  #  Don't have large quartz block so don't need glue here
-=======
      %%%%%%%%%%%%%%%%%%%%%%%%%%%%%%%%%%%%%%%%%%%%%%%%%%%%%%%%%%%%%%%%%%%%%% 
      DCML##: DIRC bar box module, for bar box number ## (from floor to ceiling,
              these are 11,10,01,00)
@@ -161,82 +91,10 @@
      WNGL: 500.085 to 500.09: Epotek Glue # the new wedge is made of water, no need glue here
      NWDG: 500.09  to 507.89: New Wedge
      TRVG: 507.89  to 508:    RTV glue  #  Don't have large quartz block so don't need glue here
->>>>>>> 90265610
      %%%%%%%%%%%%%%%%%%%%%%%%%%%%%%%%%%%%%%%%%%%%%%%%%%%%%%%%%%%%%%%%%%%%%% 
 -->
 
 <composition name="DCML10">
-<<<<<<< HEAD
-	<posXYZ volume="DCBR00" X_Y_Z="0. -19.3325 0."> <module value="0"/> </posXYZ>
-	<posXYZ volume="DCBR01" X_Y_Z="0. -15.8175 0."> <module value="1"/> </posXYZ> 
-	<posXYZ volume="DCBR02" X_Y_Z="0. -12.3025 0."> <module value="2"/> </posXYZ> 
-	<posXYZ volume="DCBR03" X_Y_Z="0. -8.7875 0." > <module value="3"/> </posXYZ>
-	<posXYZ volume="DCBR04" X_Y_Z="0. -5.2725 0." > <module value="4"/> </posXYZ>
-	<posXYZ volume="DCBR05" X_Y_Z="0. -1.7575 0." > <module value="5"/> </posXYZ>
-	<posXYZ volume="DCBR06" X_Y_Z="0.  1.7575 0." > <module value="6"/> </posXYZ>
-	<posXYZ volume="DCBR07" X_Y_Z="0.  5.2725 0." > <module value="7"/> </posXYZ>
-	<posXYZ volume="DCBR08" X_Y_Z="0.  8.7875 0." > <module value="8"/> </posXYZ>
-	<posXYZ volume="DCBR09" X_Y_Z="0.  12.3025 0." > <module value="9"/> </posXYZ>
-	<posXYZ volume="DCBR10" X_Y_Z="0.  15.8175 0." > <module value="10"/> </posXYZ>
-	<posXYZ volume="DCBR11" X_Y_Z="0.  19.3325 0." > <module value="11"/> </posXYZ>
-	<posXYZ volume="WNGL" X_Y_Z="499.1225 0.0 -4.775" />
-	<posXYZ volume="QZWN" X_Y_Z="499.605 0.0 -4.775" />
-	<posXYZ volume="ALCM" X_Y_Z="0.0 0.0 0.0" />
-</composition>
-
-<composition name="DCML11">
-	<posXYZ volume="DCBR12" X_Y_Z="0. -19.3325 0." > <module value="12"/> </posXYZ>
-	<posXYZ volume="DCBR13" X_Y_Z="0. -15.8175 0." > <module value="13"/> </posXYZ>
-	<posXYZ volume="DCBR14" X_Y_Z="0. -12.3025 0." > <module value="14"/> </posXYZ>
-	<posXYZ volume="DCBR15" X_Y_Z="0. -8.7875 0." > <module value="15"/> </posXYZ>
-	<posXYZ volume="DCBR16" X_Y_Z="0. -5.2725 0." > <module value="16"/> </posXYZ>
-	<posXYZ volume="DCBR17" X_Y_Z="0. -1.7575 0." > <module value="17"/> </posXYZ>
-	<posXYZ volume="DCBR18" X_Y_Z="0.  1.7575 0." > <module value="18"/> </posXYZ>
-	<posXYZ volume="DCBR19" X_Y_Z="0.  5.2725 0." > <module value="19"/> </posXYZ>
-	<posXYZ volume="DCBR20" X_Y_Z="0.  8.7875 0." > <module value="20"/> </posXYZ>
-	<posXYZ volume="DCBR21" X_Y_Z="0.  12.3025 0." > <module value="21"/> </posXYZ>
-	<posXYZ volume="DCBR22" X_Y_Z="0.  15.8175 0." > <module value="22"/> </posXYZ>
-	<posXYZ volume="DCBR23" X_Y_Z="0.  19.3325 0." > <module value="23"/> </posXYZ>
-	<posXYZ volume="WNGL" X_Y_Z="499.1225 0.0 -4.775" />
-	<posXYZ volume="QZWN" X_Y_Z="499.605 0.0 -4.775" />
-	<posXYZ volume="ALCM" X_Y_Z="0.0 0.0 0.0" />
-</composition>
-
-<composition name="DCML01">
-	<posXYZ volume="DCBR24" X_Y_Z="0. -19.3325 0." > <module value="24"/> </posXYZ>
-	<posXYZ volume="DCBR25" X_Y_Z="0. -15.8175 0." > <module value="25"/> </posXYZ>
-	<posXYZ volume="DCBR26" X_Y_Z="0. -12.3025 0." > <module value="26"/> </posXYZ>
-	<posXYZ volume="DCBR27" X_Y_Z="0. -8.7875 0." > <module value="27"/> </posXYZ>
-	<posXYZ volume="DCBR28" X_Y_Z="0. -5.2725 0." > <module value="28"/> </posXYZ>
-	<posXYZ volume="DCBR29" X_Y_Z="0. -1.7575 0." > <module value="29"/> </posXYZ>
-	<posXYZ volume="DCBR30" X_Y_Z="0.  1.7575 0." > <module value="30"/> </posXYZ>
-	<posXYZ volume="DCBR31" X_Y_Z="0.  5.2725 0." > <module value="31"/> </posXYZ>
-	<posXYZ volume="DCBR32" X_Y_Z="0.  8.7875 0." > <module value="32"/> </posXYZ>
-	<posXYZ volume="DCBR33" X_Y_Z="0.  12.3025 0." > <module value="33"/> </posXYZ>
-	<posXYZ volume="DCBR34" X_Y_Z="0.  15.8175 0." > <module value="34"/> </posXYZ>
-	<posXYZ volume="DCBR35" X_Y_Z="0.  19.3325 0." > <module value="35"/> </posXYZ>
-	<posXYZ volume="WNGL" X_Y_Z="499.1225 0.0 -4.775" />
-	<posXYZ volume="QZWN" X_Y_Z="499.605 0.0 -4.775" />
-	<posXYZ volume="ALCM" X_Y_Z="0.0 0.0 0.0" />
-</composition>
-
-<composition name="DCML00">
-	<posXYZ volume="DCBR36" X_Y_Z="0. -19.3325 0." > <module value="36"/> </posXYZ>
-	<posXYZ volume="DCBR37" X_Y_Z="0. -15.8175 0." > <module value="37"/> </posXYZ>
-	<posXYZ volume="DCBR38" X_Y_Z="0. -12.3025 0." > <module value="38"/> </posXYZ>
-	<posXYZ volume="DCBR39" X_Y_Z="0. -8.7875 0." > <module value="39"/> </posXYZ>
-	<posXYZ volume="DCBR40" X_Y_Z="0. -5.2725 0." > <module value="40"/> </posXYZ>
-	<posXYZ volume="DCBR41" X_Y_Z="0. -1.7575 0." > <module value="41"/> </posXYZ>
-	<posXYZ volume="DCBR42" X_Y_Z="0.  1.7575 0." > <module value="42"/> </posXYZ>
-	<posXYZ volume="DCBR43" X_Y_Z="0.  5.2725 0." > <module value="43"/> </posXYZ>
-	<posXYZ volume="DCBR44" X_Y_Z="0.  8.7875 0." > <module value="44"/> </posXYZ>
-	<posXYZ volume="DCBR45" X_Y_Z="0.  12.3025 0." > <module value="45"/> </posXYZ>
-	<posXYZ volume="DCBR46" X_Y_Z="0.  15.8175 0." > <module value="46"/> </posXYZ>
-	<posXYZ volume="DCBR47" X_Y_Z="0.  19.3325 0." > <module value="47"/> </posXYZ>
-	<posXYZ volume="WNGL" X_Y_Z="499.1225 0.0 -4.775" />
-	<posXYZ volume="QZWN" X_Y_Z="499.605 0.0 -4.775" />
-	<posXYZ volume="ALCM" X_Y_Z="0.0 0.0 0.0" />
-=======
     <posXYZ volume="DCBR00" X_Y_Z="0. -19.3325 0."> <module value="0"/> </posXYZ>
     <posXYZ volume="DCBR01" X_Y_Z="0. -15.8175 0."> <module value="1"/> </posXYZ> 
     <posXYZ volume="DCBR02" X_Y_Z="0. -12.3025 0."> <module value="2"/> </posXYZ> 
@@ -306,7 +164,6 @@
     <posXYZ volume="WNGL" X_Y_Z="499.1225 0.0 -4.775" />
     <posXYZ volume="QZWN" X_Y_Z="499.605 0.0 -4.775" />
     <posXYZ volume="ALCM" X_Y_Z="0.0 0.0 0.0" />
->>>>>>> 90265610
 </composition>
 
 
@@ -317,53 +174,6 @@
 <box name="QZWN" X_Y_Z="0.96 42.5 15.0" material="fusedSilica" />
 
 
-<<<<<<< HEAD
-
-<!--
-     DCBR##: configuration for DIRC bar number ##
-	- each long-bar consists of 4 short-bars, each ~1.225m, labeled as A,B,C,D
-	- labeling convention adopted from SLAC: wedge, A, B, C, D, far-end mirror
-	- dimensions of each short bar are taken from spreadsheets from SLAC and implemented
-
-     The convention adopted for component alignment is as follows (in GlueX coordinate system):
-	- x-direction: the bar-side of the wedge is at 490.015, 
-			and all other components are put sequentially starting from there
-	- y-direction: aligned against the lower edge. The center of each bar 
-			goes from -19.3325 to 19.3325 with 3.515 increment 
-			(nominal bar width 3.5cm + 150um bar-to-bar spacing).
-			each component is then aligned such that the lower edge is at 
-			-1.75 w.r.t. center.
-	- z-direction: aligned against upstream side, i.e. upstream face 
-			of all bars are at z=0 (w.r.t. DCML)
-
-     %%%%%%%%%%%%%%%%%%%%%%%%%%%%%%%%%%%%%%%%%%%%%%%%%%%%%%%%%%%%%%%%%%%%%%
-     DCBR##:
-	OWDG: old wedge
-	G##A: Epotek glue between the wedge and short-bar A
-	B##A: short-bar A for bar number ##
-	G##B: Epotek glue between the short-bar A and short-bar B
-	B##B: short-bar B for bar number ##
-	G##C: Epotek glue between the short-bar B and short-bar C
-	B##C: short-bar C for bar number ##
-	G##D: Epotek glue between the short-bar C and short-bar D
-	B##D: short-bar D for bar number ##
-	AG##: air gap for number ##
-	FNMR: far-end mirror
-     %%%%%%%%%%%%%%%%%%%%%%%%%%%%%%%%%%%%%%%%%%%%%%%%%%%%%%%%%%%%%%%%%%%%%%
-
-
- 
-     **********************************************************************
-     			Legacy configuration
-     **********************************************************************
-     %%%%%%%%%%%%%%%%%%%%%%%%%%%%%%%%%%%%%%%%%%%%%%%%%%%%%%%%%%%%%%%%%%%%%%
-     DCBR: 
-        FNMR: -0.1		to -0.01	Far end mirror
-	FNAG: -0.01             to 0            air gap resembelling pressure contact   // Maria
-	QZBL: 0			to 490.015	4x122.5 Silica bars
-	EPGL: 122.5		to 490.02	Epotek glue (4 locations in fact: 122.5 to 122.505, ..., 490.015 to 490.02)
-	OWDG: 490.02	        to 499.12	Old wedge
-=======
 
 <!--
      DCBR##: configuration for DIRC bar number ##
@@ -409,7 +219,6 @@
         QZBL: 0      to 490.015 4x122.5 Silica bars
         EPGL: 122.5  to 490.02  Epotek glue (4 locations in fact: 122.5 to 122.505, ..., 490.015 to 490.02)
         OWDG: 490.02 to 499.12  Old wedge
->>>>>>> 90265610
      %%%%%%%%%%%%%%%%%%%%%%%%%%%%%%%%%%%%%%%%%%%%%%%%%%%%%%%%%%%%%%%%%%%%%%
 <composition name="DCBR">
         <posXYZ volume="FNMR" X_Y_Z="-0.055 0.02535 0.8625" />
@@ -423,20 +232,12 @@
 <box name="QZBL" X_Y_Z="122.5 3.5 1.725" material="fusedSilica" sensitive="true" />
 <box name="EPGL" X_Y_Z="0.005 3.5 1.725" material="Epotek301" />
 <trd name="OWDG" Xmp_Ymp_Z="2.7 7.89929 3.325 3.325 9.1"
-<<<<<<< HEAD
-	inclination="16.26065 0.0" material="fusedSilica" sensitive="true"/>
-=======
     inclination="16.26065 0.0" material="fusedSilica" sensitive="true"/>
->>>>>>> 90265610
 -->
 
 <!-- Old wedge -->
 <trd name="OWDG" Xmp_Ymp_Z="2.7 7.89929 3.325 3.325 9.1"
-<<<<<<< HEAD
-	inclination="16.26065 0.0" material="fusedSilica" sensitive="true"/>
-=======
     inclination="16.26065 0.0" material="fusedSilica" sensitive="true"/>
->>>>>>> 90265610
 <!-- far-end mirror -->
 <box name="FNMR" X_Y_Z="0.09 3.4493 1.9761" material="ThickCerenkovMirror"/>
 
@@ -1509,7 +1310,6 @@
         <posXYZ volume="AG44" X_Y_Z="0.120440 -0.008235 0.850750" />
         <posXYZ volume="FNMR" X_Y_Z="0.070440 -0.025350 0.850750" />
 </composition>
-<<<<<<< HEAD
 
 <box name="G44A" X_Y_Z="0.005000 3.483610 1.691470" material="Epotek301" />
 <box name="B44A" X_Y_Z="122.468640 3.483610 1.691470" material="fusedSilica" sensitive="true" />
@@ -1545,43 +1345,6 @@
 <box name="B45D" X_Y_Z="122.468640 3.483360 1.698160" material="fusedSilica" sensitive="true" />
 <box name="AG45" X_Y_Z="0.010000 3.483360 1.698160" material="OpticalAir" sensitive="true" />
 
-=======
-
-<box name="G44A" X_Y_Z="0.005000 3.483610 1.691470" material="Epotek301" />
-<box name="B44A" X_Y_Z="122.468640 3.483610 1.691470" material="fusedSilica" sensitive="true" />
-<box name="G44B" X_Y_Z="0.005000 3.483610 1.691470" material="Epotek301" />
-<box name="B44B" X_Y_Z="122.468640 3.483530 1.691390" material="fusedSilica" sensitive="true" />
-<box name="G44C" X_Y_Z="0.005000 3.483610 1.697230" material="Epotek301" />
-<box name="B44C" X_Y_Z="122.468640 3.483610 1.697230" material="fusedSilica" sensitive="true" />
-<box name="G44D" X_Y_Z="0.005000 3.483610 1.698500" material="Epotek301" />
-<box name="B44D" X_Y_Z="122.468640 3.483530 1.698500" material="fusedSilica" sensitive="true" />
-<box name="AG44" X_Y_Z="0.010000 3.483530 1.698500" material="OpticalAir" sensitive="true" />
-
-<composition name="DCBR45">
-        <posXYZ volume="OWDG" X_Y_Z="494.57 -0.087500 -0.977122" rot="0.0 90.0 0.0" />
-        <posXYZ volume="G45A" X_Y_Z="490.017500 -0.008215 0.849735" />
-        <posXYZ volume="B45A" X_Y_Z="428.780680 -0.008215 0.849735" />
-        <posXYZ volume="G45B" X_Y_Z="367.543860 -0.008215 0.849735" />
-        <posXYZ volume="B45B" X_Y_Z="306.307040 -0.008215 0.854815" />
-        <posXYZ volume="G45C" X_Y_Z="245.070220 -0.008215 0.854815" />
-        <posXYZ volume="B45C" X_Y_Z="183.833400 -0.008320 0.858415" />
-        <posXYZ volume="G45D" X_Y_Z="122.596580 -0.008320 0.850920" />
-        <posXYZ volume="B45D" X_Y_Z="61.359760 -0.008320 0.850920" />
-        <posXYZ volume="AG45" X_Y_Z="0.120440 -0.008320 0.850920" />
-        <posXYZ volume="FNMR" X_Y_Z="0.070440 -0.025350 0.850920" />
-</composition>
-
-<box name="G45A" X_Y_Z="0.005000 3.483570 1.700530" material="Epotek301" />
-<box name="B45A" X_Y_Z="122.468640 3.483570 1.700530" material="fusedSilica" sensitive="true" />
-<box name="G45B" X_Y_Z="0.005000 3.483570 1.700530" material="Epotek301" />
-<box name="B45B" X_Y_Z="122.468640 3.483570 1.690370" material="fusedSilica" sensitive="true" />
-<box name="G45C" X_Y_Z="0.005000 3.483570 1.690370" material="Epotek301" />
-<box name="B45C" X_Y_Z="122.468640 3.483360 1.683170" material="fusedSilica" sensitive="true" />
-<box name="G45D" X_Y_Z="0.005000 3.483360 1.698160" material="Epotek301" />
-<box name="B45D" X_Y_Z="122.468640 3.483360 1.698160" material="fusedSilica" sensitive="true" />
-<box name="AG45" X_Y_Z="0.010000 3.483360 1.698160" material="OpticalAir" sensitive="true" />
-
->>>>>>> 90265610
 <composition name="DCBR46">
         <posXYZ volume="OWDG" X_Y_Z="494.57 -0.087500 -0.977122" rot="0.0 90.0 0.0" />
         <posXYZ volume="G46A" X_Y_Z="490.017500 -0.009485 0.850160" />
@@ -1641,34 +1404,6 @@
      Aluminum container for bar box module 
      %%%%%%%%%%%%%%%%%%%%%%%%%%%%%%%%%%%%%%%%%%%%%%%%%%%%%%%%%%%%%%%%%%%%%%
      ALCM:
-<<<<<<< HEAD
-	the structure of the inside support of the bar box module is as follows:
-	going from bar box to the outside is:
-	- fused sillica bars
-	- 2mm gap
-	- 0.01 inch aluminum skin
-	- cross-beams under the rollers or hex honeycomb (honeycomb not modeled)
-	- 0.01 inch aluminum skin (what's seen from the outside)
-
-	ALSK: aluminum skins, closest to bars
-	BTSM: buttun support modules, the assembly of those aluminum cross-beams
-	RAWN: upstream side of the outmost aluminum skin 
-	ABH1: downstream side of the outmost aluminum skin
-	ABT1: far end (mirror end) of the bar box module
-	ALE#: structures for a simplified model of the two long edges of the bar boxes
-	ALE1: outmost piece of the aluminum edge for the long edges (in replacement of ABV1 structures), normal direction pointing
-		either the ceiling or the floor (+/-y), 2 pieces per bar box
-	ALE2: connecting piece between ALE1 and ALE3, normal direction pointing downstream/upstream (+/-z), 4 pieces per bar box
-	ALE3; connecting piece between ALE2 and RAWN/ABH1, normal direction +/-y, 4 pieces per bar box
-
-     (I don't know why some of those were named this way, so not all of them make sense
-	to me. But they are kept as they are for legacy reasons. -Yunjie)
-     %%%%%%%%%%%%%%%%%%%%%%%%%%%%%%%%%%%%%%%%%%%%%%%%%%%%%%%%%%%%%%%%%%%%%%
-
-
-     **********************************************************************
-     			Legacy configuration
-=======
      the structure of the inside support of the bar box module is as follows:
      going from bar box to the outside is:
      - fused sillica bars
@@ -1695,20 +1430,13 @@
 
      **********************************************************************
                  Legacy configuration
->>>>>>> 90265610
      **********************************************************************
 <composition name="ALCM">
         <posXYZ volume="ABT1" X_Y_Z="-1.05 0.0 0.8625" />  
         <posXYZ volume="RAWN" X_Y_Z="243.95 0.0 -0.35" />   
-<<<<<<< HEAD
-	<posXYZ volume="ABH1" X_Y_Z="243.95 0.0 1.975" />   
-	<posXYZ volume="ABV1" X_Y_Z="243.9 -21.3 0.8625" /> 
-	<posXYZ volume="ABV1" X_Y_Z="243.9  21.3 0.8625" /> 
-=======
     <posXYZ volume="ABH1" X_Y_Z="243.95 0.0 1.975" />   
     <posXYZ volume="ABV1" X_Y_Z="243.9 -21.3 0.8625" /> 
     <posXYZ volume="ABV1" X_Y_Z="243.9  21.3 0.8625" /> 
->>>>>>> 90265610
 </composition>
 
 <box name="ABT1" X_Y_Z="0.1 42.5 2.325" material="Aluminum" />
@@ -1718,24 +1446,6 @@
 -->
 
 <composition name="ALCM">
-<<<<<<< HEAD
-	<posXYZ volume="ALSK" X_Y_Z="244.45 0.0 -0.2127"/> <!-- upstream side Al skin between bars and honeycomb -->
-	<posXYZ volume="ALSK" X_Y_Z="244.45 0.0 1.9377" /> <!-- downstream side Al skin between bars and honeycomb -->
-	<posXYZ volume="BTSM" X_Y_Z="0.0 0.0 -0.6354"/> <!-- upstream side Al support bars under the buttons -->
-	<posXYZ volume="BTSM" X_Y_Z="0.0 0.0 2.3604" /> <!-- downstream side Al support bars under the buttons -->	
-        <posXYZ volume="RAWN" X_Y_Z="243.95 0.0 -1.0581" /> <!-- upstream side outmost Al skin-->  
-	<posXYZ volume="ABH1" X_Y_Z="243.95 0.0  2.7831" /> <!-- downstream side outmost Al skin-->
-	<posXYZ volume="ALE1" X_Y_Z="243.9 21.4325 0.8625" />
-	<posXYZ volume="ALE1" X_Y_Z="243.9 -21.4325 0.8625" />
-	<posXYZ volume="ALE2" X_Y_Z="243.95 20.39125 -0.3" />
-	<posXYZ volume="ALE2" X_Y_Z="243.95 20.39125 2.025" />
-	<posXYZ volume="ALE2" X_Y_Z="243.95 -20.39125 -0.3" />
-	<posXYZ volume="ALE2" X_Y_Z="243.95 -20.39125 2.025" />
-	<posXYZ volume="ALE3" X_Y_Z="243.95 19.6 -0.7354" />
-	<posXYZ volume="ALE3" X_Y_Z="243.95 19.6 2.4604" />
-	<posXYZ volume="ALE3" X_Y_Z="243.95 -19.6 -0.7354" />
-	<posXYZ volume="ALE3" X_Y_Z="243.95 -19.6 2.4604" />
-=======
     <posXYZ volume="ALSK" X_Y_Z="244.45 0.0 -0.2127"/> <!-- upstream side Al skin between bars and honeycomb -->
     <posXYZ volume="ALSK" X_Y_Z="244.45 0.0 1.9377" /> <!-- downstream side Al skin between bars and honeycomb -->
     <posXYZ volume="BTSM" X_Y_Z="0.0 0.0 -0.6354"/> <!-- upstream side Al support bars under the buttons -->
@@ -1752,20 +1462,10 @@
     <posXYZ volume="ALE3" X_Y_Z="243.95 19.6 2.4604" />
     <posXYZ volume="ALE3" X_Y_Z="243.95 -19.6 -0.7354" />
     <posXYZ volume="ALE3" X_Y_Z="243.95 -19.6 2.4604" />
->>>>>>> 90265610
         <posXYZ volume="ABT1" X_Y_Z="-1.05 0.0 0.8625" />   <!-- mirror end -->
 </composition>
 
 <composition name="BTSM">
-<<<<<<< HEAD
-	<posXYZ volume="BTSP" X_Y_Z="394.4 0.0 0.0" /> 
-	<posXYZ volume="BTSP" X_Y_Z="342.6 0.0 0.0" /> 
-	<posXYZ volume="BTSP" X_Y_Z="271.9 0.0 0.0" /> 
-	<posXYZ volume="BTSP" X_Y_Z="220.2 0.0 0.0" /> 
-	<posXYZ volume="BTSP" X_Y_Z="149.5 0.0 0.0" /> 
-	<posXYZ volume="BTSP" X_Y_Z="97.7  0.0 0.0" /> 
-	<posXYZ volume="BTSP" X_Y_Z="27.1  0.0 0.0" /> 
-=======
     <posXYZ volume="BTSP" X_Y_Z="394.4 0.0 0.0" /> 
     <posXYZ volume="BTSP" X_Y_Z="342.6 0.0 0.0" /> 
     <posXYZ volume="BTSP" X_Y_Z="271.9 0.0 0.0" /> 
@@ -1773,7 +1473,6 @@
     <posXYZ volume="BTSP" X_Y_Z="149.5 0.0 0.0" /> 
     <posXYZ volume="BTSP" X_Y_Z="97.7  0.0 0.0" /> 
     <posXYZ volume="BTSP" X_Y_Z="27.1  0.0 0.0" /> 
->>>>>>> 90265610
 </composition>
 
 
@@ -1793,18 +1492,6 @@
      %%%%%%%%%%%%%%%%%%%%%%%%%%%%%%%%%%%%%%%%%%%%%%%%%%%%%%%%%%%%%%%%%%%%%%
 
      OBC:
-<<<<<<< HEAD
-	FTMR: flat mirror (opposite side of the 3-segment mirrors, perpendicular to bar direction)
-	TSM1: 3-segment mirror 1 (closest to PMT plane)
-	TSM2: 3-segment mirror 2 (middle one)
-	TSM3: 3-segment mirror 3 (closest to bar box window)
-	FWM1: flat wedge mirror 1 (opposite side of the PMT plane, parallel to bars)
-	FWM2: flat wedge mirror 2 (like extension of the bar box old wedge, with some inclination angle)
-	FSM1: flat side mirror 1 (the LHS side mirror for a Cherenkov photon exiting a bar)
-	FSM2: flat side mirror 2 (the RHS side mirror for a Cherenkov photon exiting a bar)
-	BWPG: optical box window and photo dectector grid 
-	ALCF: aluminum container for the focusing optical box
-=======
      FTMR: flat mirror (opposite side of the 3-segment mirrors, perpendicular to bar direction)
      TSM1: 3-segment mirror 1 (closest to PMT plane)
      TSM2: 3-segment mirror 2 (middle one)
@@ -1815,7 +1502,6 @@
      FSM2: flat side mirror 2 (the RHS side mirror for a Cherenkov photon exiting a bar)
      BWPG: optical box window and photo dectector grid 
      ALCF: aluminum container for the focusing optical box
->>>>>>> 90265610
 
      %%%%%%%%%%%%%%%%%%%%%%%%%%%%%%%%%%%%%%%%%%%%%%%%%%%%%%%%%%%%%%%%%%%%%%
 
@@ -1823,17 +1509,10 @@
      Legacy comments: 
      Two focusing optics boxes for all bar boxes: x positions
      %%%%%%%%%%%%%%%%%%%%%%%%%%%%%%%%%%%%%%%%%%%%%%%%%%%%%%%%%%%%%%%%%%%%%%
-<<<<<<< HEAD
-	FTMR: 507.99	        to 508:		Flat mirror coating
-	BTFB: 508		to 529.1:	Bottom focusing block (box containing 3-segment mirror)
-	TPFB: 508		to 529.1:	Top focusing block (trapezoid near readout plane)
-	RDCD: 508.9		to 529.1:	Photocathode
-=======
      FTMR: 507.99            to 508:        Flat mirror coating
      BTFB: 508        to 529.1:    Bottom focusing block (box containing 3-segment mirror)
      TPFB: 508        to 529.1:    Top focusing block (trapezoid near readout plane)
      RDCD: 508.9        to 529.1:    Photocathode
->>>>>>> 90265610
      %%%%%%%%%%%%%%%%%%%%%%%%%%%%%%%%%%%%%%%%%%%%%%%%%%%%%%%%%%%%%%%%%%%%%%
 -->
 
@@ -1849,11 +1528,7 @@
 	<posXYZ volume="FSM1" X_Y_Z="-0.5 -49.15 -0.14" />
         <posXYZ volume="FSM2" X_Y_Z="-0.5 49.15 -0.14" />
         <posXYZ volume="BWPG" X_Y_Z="3.15 0.0 -16.05" rot="0.0 42.12454632 0.0" />
-<<<<<<< HEAD
-	<posXYZ volume="ALCF" X_Y_Z="0.0 0.0 0.0" />
-=======
     <posXYZ volume="ALCF" X_Y_Z="0.0 0.0 0.0" />
->>>>>>> 90265610
 </composition>
 
 <box name="OBVN" X_Y_Z="33.01 100. 58.2" material="OpticalH2O"/>
@@ -1867,11 +1542,7 @@
 	<posXYZ volume="FSM1" X_Y_Z="-0.5 -49.15 -0.14" />
         <posXYZ volume="FSM2" X_Y_Z="-0.5 49.15 -0.14" />
         <posXYZ volume="BWPG" X_Y_Z="3.15 0.0 -16.05" rot="0.0 42.12454632 0.0" />
-<<<<<<< HEAD
-	<posXYZ volume="ALCF" X_Y_Z="0.0 0.0 0.0" />
-=======
     <posXYZ volume="ALCF" X_Y_Z="0.0 0.0 0.0" />
->>>>>>> 90265610
 </composition>
 
 
@@ -1883,46 +1554,24 @@
 <box name="TSM1" X_Y_Z="0.01 98.072 9.6" material="ThickCerenkovMirror" sensitive="true"/>
 <box name="TSM2" X_Y_Z="0.01 98.072 9.6" material="ThickCerenkovMirror" sensitive="true"/>
 <box name="TSM3" X_Y_Z="0.01 98.072 9.6" material="ThickCerenkovMirror" sensitive="true"/>
-<<<<<<< HEAD
 
 <!-- flat wedge mirrors to replace new wedge -->
 <box name="FWM1" X_Y_Z="18.56 98.072 0.01" material="ThickCerenkovMirror" sensitive="true"/>
-<box name="FWM2" X_Y_Z="6.66 98.072 0.01" material="ThickCerenkovMirror" sensitive="true"/>
+<box name="FWM2" X_Y_Z="6.66 98.072 0.01"  material="ThickCerenkovMirror" sensitive="true"/>
 
 <!-- flat side mirrors on ends of box -->
 <box name="FSM1" X_Y_Z="30. 0.01 55.9" material="ThickCerenkovMirror" sensitive="true"/>
 <box name="FSM2" X_Y_Z="30. 0.01 55.9" material="ThickCerenkovMirror" sensitive="true"/>
-=======
->>>>>>> 90265610
-
-<!-- flat wedge mirrors to replace new wedge -->
-<box name="FWM1" X_Y_Z="18.56 98.072 0.01" material="ThickCerenkovMirror" sensitive="true"/>
-<box name="FWM2" X_Y_Z="6.66 98.072 0.01"  material="ThickCerenkovMirror" sensitive="true"/>
-
-<<<<<<< HEAD
-=======
-<!-- flat side mirrors on ends of box -->
-<box name="FSM1" X_Y_Z="30. 0.01 55.9" material="ThickCerenkovMirror" sensitive="true"/>
-<box name="FSM2" X_Y_Z="30. 0.01 55.9" material="ThickCerenkovMirror" sensitive="true"/>
-
->>>>>>> 90265610
+
 <!-- 
      Optical box window photo-detector grid (BWPG)
      %%%%%%%%%%%%%%%%%%%%%%%%%%%%%%%%%%%%%%%%%%%%%%%%%%%%%%%%%%%%%%%%%%%%%%
      BWPG:
-<<<<<<< HEAD
-	OBWI: optical box window
-	OLA2: optical oil layer array between optical box window and cookies
-	SICA: silicone cookie array
-	OLA1: optical oil layer array between cookies and PMT
-	PMTgrid: PMT grid
-=======
      OBWI: optical box window
      OLA2: optical oil layer array between optical box window and cookies
      SICA: silicone cookie array
      OLA1: optical oil layer array between cookies and PMT
      PMTgrid: PMT grid
->>>>>>> 90265610
      %%%%%%%%%%%%%%%%%%%%%%%%%%%%%%%%%%%%%%%%%%%%%%%%%%%%%%%%%%%%%%%%%%%%%%
 -->
 
@@ -1953,18 +1602,6 @@
 
 <!-- single cookie -->
 <box name="SICS" X_Y_Z="0.1700 5.2 15.8" material="OpticalRTV"/>
-<<<<<<< HEAD
-
-<!-- oil layer 1 -->
-<box name="OLL1" X_Y_Z="0.0004 5.2 15.8" material="OCF446"/>
-
-<!-- oil layer 2 -->
-<box name="OLL2" X_Y_Z="0.0010 5.2 15.8" material="OCF446"/>
-
-<!-- oil1 row 1-18 -->
-<composition name="OLR1">
-  <mposY volume="OLL1" ncopy="18" Z_X="0.0 0.0" Y0="-44.95" dY="5.3" >
-=======
 
 <!-- oil layer 1 -->
 <box name="OLL1" X_Y_Z="0.0004 5.2 15.8" material="OCF446"/>
@@ -1982,15 +1619,6 @@
 <!-- oil2 row 1-18 -->
 <composition name="OLR2">
   <mposY volume="OLL2" ncopy="18" Z_X="0.0 0.0" Y0="-44.95" dY="5.3" >
->>>>>>> 90265610
-    <row value="1" step="1"/>
-  </mposY>
-</composition>
-
-<<<<<<< HEAD
-<!-- oil2 row 1-18 -->
-<composition name="OLR2">
-  <mposY volume="OLL2" ncopy="18" Z_X="0.0 0.0" Y0="-44.95" dY="5.3" >
     <row value="1" step="1"/>
   </mposY>
 </composition>
@@ -2009,22 +1637,6 @@
   </mposZ>
 </composition>
 
-=======
-<!-- oil1 array-->
-<composition name="OLA1">
-  <mposZ volume="OLR1" ncopy="2" X_Y="0.0 0.0" Z0="-7.95" dZ="15.9" >
-    <column value="1" step="1"/>
-  </mposZ>
-</composition>
-
-<!-- oil2 array-->
-<composition name="OLA2">
-  <mposZ volume="OLR2" ncopy="2" X_Y="0.0 0.0" Z0="-7.95" dZ="15.9" >
-    <column value="1" step="1"/>
-  </mposZ>
-</composition>
-
->>>>>>> 90265610
 <!-- PMT window -->
 <box name="PMTW" X_Y_Z="0.15 5.2 5.2" material="BorosilicateGlass"/>
 
@@ -2084,15 +1696,6 @@
      Aluminum container for the focusing optical box (ALCF)
      %%%%%%%%%%%%%%%%%%%%%%%%%%%%%%%%%%%%%%%%%%%%%%%%%%%%%%%%%%%%%%%%%%%%%%
      ALCF:
-<<<<<<< HEAD
-	ABT4: flat mirror side
-	ABT5: 3-segment mirror side
-	ABH2: FWM2 side
-	ABH3: top side (behind PMT plane)
-	ABH4: bottom side (FWM1 side)
-	ABV2: FSM1 side 
-	ABV3: FSM2 side 
-=======
      ABT4: flat mirror side
      ABT5: 3-segment mirror side
      ABH2: FWM2 side
@@ -2100,24 +1703,10 @@
      ABH4: bottom side (FWM1 side)
      ABV2: FSM1 side 
      ABV3: FSM2 side 
->>>>>>> 90265610
      %%%%%%%%%%%%%%%%%%%%%%%%%%%%%%%%%%%%%%%%%%%%%%%%%%%%%%%%%%%%%%%%%%%%%%
 -->
 <composition name="ALCF">
         <!--posXYZ volume="ABT2" X_Y_Z="-17. 0.0 0." /-->
-<<<<<<< HEAD
-	<!--posXYZ volume="ABT3" X_Y_Z="-17. 0.0 2.475" /-->
-	<posXYZ volume="ABT4" X_Y_Z="-9. 0.0 -7." />
-	<posXYZ volume="ABT5" X_Y_Z="16. 0.0 0." />
-		
-	<posXYZ volume="ABH2" X_Y_Z="-12 0.0 16." rot="0.0 30.0 0.0"/> <!-- -12, 0.0, 16.7 -->
-	<posXYZ volume="ABH3" X_Y_Z="0. 0.0 -29." />
-	<posXYZ volume="ABH4" X_Y_Z="0. 0.0 28.5" />
-	
-	<!-- Al plates for the ends of the focusing optics box -->
-	<posXYZ volume="ABV2" X_Y_Z="0. -49.3 0." />
-	<posXYZ volume="ABV3" X_Y_Z="0.  49.3 0." />
-=======
     <!--posXYZ volume="ABT3" X_Y_Z="-17. 0.0 2.475" /-->
     <posXYZ volume="ABT4" X_Y_Z="-9. 0.0 -7." />
     <posXYZ volume="ABT5" X_Y_Z="16. 0.0 0." />
@@ -2129,7 +1718,6 @@
     <!-- Al plates for the ends of the focusing optics box -->
     <posXYZ volume="ABV2" X_Y_Z="0. -49.3 0." />
     <posXYZ volume="ABV3" X_Y_Z="0.  49.3 0." />
->>>>>>> 90265610
 </composition>
 
 <box name="ABT2" X_Y_Z="0.1 90.2 12.175" material="Aluminum" /> 
@@ -2148,32 +1736,14 @@
 <!-- Support structure for bar boxes (SPST)
     %%%%%%%%%%%%%%%%%%%%%%%%%%%%%%%%%%%%%%%%%%%%%%%%%%%%%%%%%%%%%%%%%%%%%%%%%%
 
-<<<<<<< HEAD
-	BSAB(BL): bar box support for the two bar boxes above(below) the beamline
-	ASAB(BL): additional support for the bar boxes above(below) the beamline
-=======
     BSAB(BL): bar box support for the two bar boxes above(below) the beamline
     ASAB(BL): additional support for the bar boxes above(below) the beamline
->>>>>>> 90265610
 
     %%%%%%%%%%%%%%%%%%%%%%%%%%%%%%%%%%%%%%%%%%%%%%%%%%%%%%%%%%%%%%%%%%%%%%%%%%
 -->
 
 
 <composition name="SPST" >
-<<<<<<< HEAD
-	<!--
-				!!!! IMPORTANT !!!!
-	     the Y values here should match the Y values from DCML modules
-	--> 
-	<posXYZ volume="BSAB" X_Y_Z="0. 29.76 0." />
-	<posXYZ volume="BSAB" X_Y_Z="0. 81.26 0." />
-	<posXYZ volume="BSBL" X_Y_Z="0. -81.25 0." />
-	<posXYZ volume="BSBL" X_Y_Z="0. -29.75 0." />
-
-	<posXYZ volume="ASAB" X_Y_Z="0. 29.76 0." />
-	<posXYZ volume="ASBL" X_Y_Z="0. -29.75 0." />
-=======
     <!--
                 !!!! IMPORTANT !!!!
          the Y values here should match the Y values from DCML modules
@@ -2185,20 +1755,14 @@
 
     <posXYZ volume="ASAB" X_Y_Z="0. 29.76 0." />
     <posXYZ volume="ASBL" X_Y_Z="0. -29.75 0." />
->>>>>>> 90265610
 
 </composition>
 
 <!-- 
     %%%%%%%%%%%%%%%%%%%%%%%%%%%%%%%%%%%%%%%%%%%%%%%%%%%%%%%%%%%%%%%%%%%%%%%%%%
     BSAB:
-<<<<<<< HEAD
-	VBAB: vertical bar box support for the two bar boxes above the beamline
-	HSAB: horizontal support for the two bar boxes above the beamline
-=======
     VBAB: vertical bar box support for the two bar boxes above the beamline
     HSAB: horizontal support for the two bar boxes above the beamline
->>>>>>> 90265610
     %%%%%%%%%%%%%%%%%%%%%%%%%%%%%%%%%%%%%%%%%%%%%%%%%%%%%%%%%%%%%%%%%%%%%%%%%%
 -->
 
@@ -2212,19 +1776,11 @@
 <!-- 
     %%%%%%%%%%%%%%%%%%%%%%%%%%%%%%%%%%%%%%%%%%%%%%%%%%%%%%%%%%%%%%%%%%%%%%%%%%
     VBAB:
-<<<<<<< HEAD
-	VSML: vertical support module
-
-    Numbers in comments:
-	bar boxes 00 or 01 Vertical Support number X, where X runs from 01 and 
-	counts from the window/optical box side 
-=======
     VSML: vertical support module
 
     Numbers in comments:
     bar boxes 00 or 01 Vertical Support number X, where X runs from 01 and 
     counts from the window/optical box side 
->>>>>>> 90265610
     %%%%%%%%%%%%%%%%%%%%%%%%%%%%%%%%%%%%%%%%%%%%%%%%%%%%%%%%%%%%%%%%%%%%%%%%%%
 -->
 
@@ -2243,13 +1799,8 @@
 <!-- 
     %%%%%%%%%%%%%%%%%%%%%%%%%%%%%%%%%%%%%%%%%%%%%%%%%%%%%%%%%%%%%%%%%%%%%%%%%%
     VSML:
-<<<<<<< HEAD
-	DSVS: downstream side vertical supports
-	USVS: upstream side vertical supports
-=======
     DSVS: downstream side vertical supports
     USVS: upstream side vertical supports
->>>>>>> 90265610
     %%%%%%%%%%%%%%%%%%%%%%%%%%%%%%%%%%%%%%%%%%%%%%%%%%%%%%%%%%%%%%%%%%%%%%%%%%
 -->
 <composition name="VSML">
@@ -2260,21 +1811,12 @@
 <!-- 
     %%%%%%%%%%%%%%%%%%%%%%%%%%%%%%%%%%%%%%%%%%%%%%%%%%%%%%%%%%%%%%%%%%%%%%%%%%
     HSAB:
-<<<<<<< HEAD
-	HST#: horizontal supports of type # 
-
-    Numbers in comments:
-	bar boxes 00 or 01 (or 11/10 for the below beamline ones)
-	Horizontal Support number X, where X runs from 01 and 
-	counts from the window/optical box side 
-=======
     HST#: horizontal supports of type # 
 
     Numbers in comments:
     bar boxes 00 or 01 (or 11/10 for the below beamline ones)
     Horizontal Support number X, where X runs from 01 and 
     counts from the window/optical box side 
->>>>>>> 90265610
     %%%%%%%%%%%%%%%%%%%%%%%%%%%%%%%%%%%%%%%%%%%%%%%%%%%%%%%%%%%%%%%%%%%%%%%%%%
 -->
 
@@ -2385,15 +1927,6 @@
 <!-- 
     %%%%%%%%%%%%%%%%%%%%%%%%%%%%%%%%%%%%%%%%%%%%%%%%%%%%%%%%%%%%%%%%%%%%%%%%%%
     ASAB (additional supports for bar boxes above the beamline):
-<<<<<<< HEAD
-	HZML: horizontal slab module
-	AVAB: additional vertical supports for the two bar boxes above the beamline
-    %%%%%%%%%%%%%%%%%%%%%%%%%%%%%%%%%%%%%%%%%%%%%%%%%%%%%%%%%%%%%%%%%%%%%%%%%%
--->
-<composition name="ASAB">
-	<posXYZ volume="HSML" X_Y_Z="0. -25.65273 -0.3292" />
-	<posXYZ volume="AVAB" X_Y_Z="0. 0. 0." />
-=======
     HZML: horizontal slab module
     AVAB: additional vertical supports for the two bar boxes above the beamline
     %%%%%%%%%%%%%%%%%%%%%%%%%%%%%%%%%%%%%%%%%%%%%%%%%%%%%%%%%%%%%%%%%%%%%%%%%%
@@ -2401,27 +1934,11 @@
 <composition name="ASAB">
     <posXYZ volume="HSML" X_Y_Z="0. -25.65273 -0.3292" />
     <posXYZ volume="AVAB" X_Y_Z="0. 0. 0." />
->>>>>>> 90265610
 </composition>
 
 <!-- 
     %%%%%%%%%%%%%%%%%%%%%%%%%%%%%%%%%%%%%%%%%%%%%%%%%%%%%%%%%%%%%%%%%%%%%%%%%%
     HZML:
-<<<<<<< HEAD
-	HZSL: horizontal slab
-	SLED: ends of the horizontal slab
-	EDSC: end cylinders (those are screws at the end of the slabs)
-    %%%%%%%%%%%%%%%%%%%%%%%%%%%%%%%%%%%%%%%%%%%%%%%%%%%%%%%%%%%%%%%%%%%%%%%%%%
--->
-<composition name="HSML">
-	<posXYZ volume="HZSL" X_Y_Z="0. 0. 0." />
-	<posXYZ volume="SLED" X_Y_Z="118.4275 1.11125 0." />
-	<posXYZ volume="SLED" X_Y_Z="-118.4275 1.11125 0." />
-	<posXYZ volume="EDSC" X_Y_Z="122.3976 1.11125 2.54" rot="0. 90. 0."/>
-	<posXYZ volume="EDSC" X_Y_Z="122.3976 1.11125 -2.54" rot="0. 90. 0."/>
-	<posXYZ volume="EDSC" X_Y_Z="-122.3976 1.11125 2.54" rot="0. 90. 0."/>
-	<posXYZ volume="EDSC" X_Y_Z="-122.3976 1.11125 -2.54" rot="0. 90. 0."/>
-=======
     HZSL: horizontal slab
     SLED: ends of the horizontal slab
     EDSC: end cylinders (those are screws at the end of the slabs)
@@ -2435,17 +1952,12 @@
     <posXYZ volume="EDSC" X_Y_Z="122.3976 1.11125 -2.54" rot="0. 90. 0."/>
     <posXYZ volume="EDSC" X_Y_Z="-122.3976 1.11125 2.54" rot="0. 90. 0."/>
     <posXYZ volume="EDSC" X_Y_Z="-122.3976 1.11125 -2.54" rot="0. 90. 0."/>
->>>>>>> 90265610
 </composition>
 
 <!-- 
     %%%%%%%%%%%%%%%%%%%%%%%%%%%%%%%%%%%%%%%%%%%%%%%%%%%%%%%%%%%%%%%%%%%%%%%%%%
     AVAB:
-<<<<<<< HEAD
-	ASML: additional vertical support modules
-=======
     ASML: additional vertical support modules
->>>>>>> 90265610
     %%%%%%%%%%%%%%%%%%%%%%%%%%%%%%%%%%%%%%%%%%%%%%%%%%%%%%%%%%%%%%%%%%%%%%%%%%
 -->
 <composition name="AVAB">
@@ -2463,30 +1975,6 @@
 <!-- 
     %%%%%%%%%%%%%%%%%%%%%%%%%%%%%%%%%%%%%%%%%%%%%%%%%%%%%%%%%%%%%%%%%%%%%%%%%%
     ASML:
-<<<<<<< HEAD
-	ADBT: additional vertical support between the two bar boxes
-	ADED: additional vertical support at the end
-	ADS#: additional structure of type # 
-		(types 1,2,3 correspond to the linking structure between the 
-		 vertical supports and the slab)
-	ASC#: additional screws
-    %%%%%%%%%%%%%%%%%%%%%%%%%%%%%%%%%%%%%%%%%%%%%%%%%%%%%%%%%%%%%%%%%%%%%%%%%%
--->
-<composition name="ASML">
-	<posXYZ volume="ADBT" X_Y_Z="0. 25.74925 -0.51374" />
-	<posXYZ volume="ADED" X_Y_Z="0. 79.5035  -0.51374" />
-	<posXYZ volume="ADS1" X_Y_Z="2.2225 -23.33625  0.3058" />
-	<posXYZ volume="ADS2" X_Y_Z="3.4925 -23.58898  4.4333" />
-	<posXYZ volume="ADS2" X_Y_Z="3.4925 -23.58898 -5.0917" />
-	<posXYZ volume="ADS3" X_Y_Z="3.4925 -25.01773 -0.3292" />
-	<posXYZ volume="ASC1" X_Y_Z="3.4925 -23.33625 2.8458" />
-	<posXYZ volume="ASC2" X_Y_Z="3.4925 -23.33625 -2.8692" />
-</composition>
-
-<composition name="ASBL">
-	<posXYZ volume="HSML" X_Y_Z="0. 25.65273 -0.3292" rot="0. 0. 180." />
-	<posXYZ volume="AVBL" X_Y_Z="0. 0. 0." />
-=======
     ADBT: additional vertical support between the two bar boxes
     ADED: additional vertical support at the end
     ADS#: additional structure of type # 
@@ -2509,7 +1997,6 @@
 <composition name="ASBL">
     <posXYZ volume="HSML" X_Y_Z="0. 25.65273 -0.3292" rot="0. 0. 180." />
     <posXYZ volume="AVBL" X_Y_Z="0. 0. 0." />
->>>>>>> 90265610
 </composition>
 
 <composition name="AVBL">
