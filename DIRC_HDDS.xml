--- conflicted
+++ resolved
@@ -28,10 +28,7 @@
 <!-- DIRC assembly, 4 modules -->
 
 <composition name="DIRC">
-<<<<<<< HEAD
-=======
     <!--apply region="nullBfield"/-->
->>>>>>> e76adc47
     <posXYZ volume="DRCC" X_Y_Z="0.0  0.0  -40.0" rot="0.0 0.0 0.0"/>
 </composition>
 
