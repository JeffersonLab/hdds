<?xml version="1.0" encoding="UTF-8"?>
<!DOCTYPE HDDS [

  <!ENTITY Regions_s SYSTEM "Regions_HDDS.xml">
  <!ENTITY Material_s SYSTEM "Material_HDDS.xml">
  <!ENTITY BeamLine_s SYSTEM "BeamLine_HDDS.xml">
  <!ENTITY PairSpect_s SYSTEM "PairSpect_HDDS.xml">
  <!ENTITY Target_s SYSTEM "Target_HDDS.xml"  >
  <!ENTITY Solenoid_s SYSTEM "Solenoid_HDDS.xml">
  <!ENTITY CentralDC_s SYSTEM "CentralDC_HDDS.xml">
  <!ENTITY ForwardDC_s SYSTEM "ForwardDC_HDDS.xml">
  <!ENTITY StartCntr_s SYSTEM "StartCntr_HDDS.xml">
  <!ENTITY ForwardTOF_s SYSTEM "ForwardTOF_HDDS.xml">
  <!ENTITY BarrelEMcal_s SYSTEM "BarrelEMcal_HDDS.xml">
  <!ENTITY GapEMcal_s SYSTEM "GapEMcal_HDDS.xml">
  <!ENTITY ForwardEMcal_s SYSTEM "ForwardEMcal_HDDS.xml">
  <!ENTITY CerenkovCntr_s SYSTEM "CerenkovCntr_HDDS.xml">
  <!ENTITY UpstreamEMveto_s SYSTEM "UpstreamEMveto_HDDS.xml">
  <!ENTITY ComptonEMcal_s SYSTEM "ComptonEMcal_HDDS.xml">
  <!ENTITY DIRC_s SYSTEM "DIRC_HDDS.xml">

]>

<HDDS specification="v1.1" xmlns="http://www.gluex.org/hdds"
      xmlns:xsi="http://www.w3.org/2001/XMLSchema-instance"
      xsi:schemaLocation="http://www.gluex.org/hdds HDDS-1_1.xsd">

<!-- Include materials -->
     &Material_s;

<!-- Include magnetic fields -->
     &Regions_s;

<!-- Include spec files -->
     &ForwardEMcal_s;
     &BarrelEMcal_s;
     &GapEMcal_s;
     &ForwardTOF_s;
     &CerenkovCntr_s;
     &ForwardDC_s;
     &CentralDC_s;
     &StartCntr_s;
     &Target_s;
     &Solenoid_s;
     &BeamLine_s;
     &UpstreamEMveto_s;
     &PairSpect_s;     
     &ComptonEMcal_s;
     &DIRC_s;
<!-- End of include    -->


<!-- Hall D Detector Specification : top volume
     ******************************************
-->
<section name        = "HallD"
         version     = "3.0"
         date        = "2007-12-07"
         author      = "R.T. Jones"
         top_volume  = "SITE"
         specification = "v1.0">

  <box name="SITE" X_Y_Z="10000. 10000. 10000." material="Air"
       				comment="master volume for description" />
  <box name="HALL" X_Y_Z="1700. 1500. 3409." material="Air"
       				comment="master volume for description">
    <apply region="solenoidBfield" origin="150.0 -350.0 -500.0" />
  </box>

  <composition name="barrelPackage" envelope="LASS">
    <posXYZ volume="Solenoid" X_Y_Z="0.03 0.0 0.0"/>
    <posXYZ volume="Target" X_Y_Z="0.0 0.0 48.316"/>
    <posXYZ volume="StartCntr" X_Y_Z="0.0 0.0 37.12"  rot="0.0 0.0 -11.25"/>
<<<<<<< HEAD
    <posXYZ volume="CentralDC" X_Y_Z="0.0 -0.080 17.68" rot="0.0218 0.008 0.045" />
=======
    <posXYZ volume="CentralDC" X_Y_Z="0.174 -0.034 17.68" rot="0.0 0.0 0.045" />
>>>>>>> 46f6cf9f
    <posXYZ volume="ForwardDC" X_Y_Z="0.0 0.0 176.938" />
    <posXYZ volume="BarrelEMcal" X_Y_Z="0.1 -0.098 16.788" rot="-0.0424 0.01633 0.0046" />
  </composition>

  <composition name="forwardPackage">
    <!--<posXYZ volume="CerenkovCntr" X_Y_Z="0.0 0.0 466.0" /> -->
    <!--posXYZ volume="GapEMcal" X_Y_Z="0.0 0.0 460.0" /-->
    <!-- To simulate DIRC hits uncomment the line below -->
<<<<<<< HEAD
    <posXYZ volume="DIRC" X_Y_Z="0.0 0.0 595.0" />
=======
    <!--posXYZ volume="DIRC" X_Y_Z="0.0 0.0 595.0" /-->
>>>>>>> 46f6cf9f
    <posXYZ volume="ForwardTOF" X_Y_Z="0.308 0.225 605.793" rot="-0.0427 0.0461 -0.1813"/>
    <posXYZ volume="ForwardEMcal" X_Y_Z="0.529 -0.002 624.906" rot="-0.0418 -0.07019 -0.0149" />
    <!--posXYZ volume="ComptonEMcal" X_Y_Z="0.0 0.0 1025.3" /-->
  </composition>

  <composition name="backwardPackage">
    <posXYZ volume="UpstreamEMveto" X_Y_Z="0.0 0.0 -86.8" />
  </composition> 

  <composition name="GlueXdetector">
    <!--The following is the position of the entrance window of the target cell-->
    <!--posXYZ volume="Target" X_Y_Z="0.0 0.0 48.316" /> Moved the target to the LASS volume SJT 6/2/2016 -->
    <posXYZ volume="barrelPackage" />
    <posXYZ volume="forwardPackage" />
<!-- removed from standard geometry 12/11/2007 -rtj
    <posXYZ volume="backwardPackage" />
-->
  </composition>

  <composition name="experimentalHall" envelope="HALL">
    <posXYZ volume="GlueXdetector" X_Y_Z="150.0 -350.0 -500.0" />
    <posXYZ volume="PairSpectrometer" X_Y_Z="150.0 -350.0 -1390.16" />  
    <posXYZ volume="beamPipe" X_Y_Z="0.0 0.0 -0.5" />
    <posXYZ volume="SixWayCross" X_Y_Z="150 -350 -605.93"/>
  </composition>

  <composition name="LASSfieldVolume">
    <posXYZ volume="experimentalHall" X_Y_Z="-150.0 350.0 500.0" />
  </composition>

  <composition name="everything" envelope="SITE">
    <posXYZ volume="collimatorPackage" X_Y_Z="0.0 0.0 -2254.5" />
    <posXYZ volume="LASSfieldVolume" X_Y_Z="0. 0. 0." />
  </composition>

  <!-- The following elements describe an early rendition of the GlueX
       detector simulated using a fast Monte Carlo program MCFast.  They
       are retained for future reference, do not rely on their values. -->

  <mcfast model="detector" template="db/detector.db">
    <string name="name" value="GLUEX" />
    <string name="geom_id" value="CENTRAL" />
  </mcfast>

</section>

</HDDS><|MERGE_RESOLUTION|>--- conflicted
+++ resolved
@@ -71,11 +71,7 @@
     <posXYZ volume="Solenoid" X_Y_Z="0.03 0.0 0.0"/>
     <posXYZ volume="Target" X_Y_Z="0.0 0.0 48.316"/>
     <posXYZ volume="StartCntr" X_Y_Z="0.0 0.0 37.12"  rot="0.0 0.0 -11.25"/>
-<<<<<<< HEAD
-    <posXYZ volume="CentralDC" X_Y_Z="0.0 -0.080 17.68" rot="0.0218 0.008 0.045" />
-=======
     <posXYZ volume="CentralDC" X_Y_Z="0.174 -0.034 17.68" rot="0.0 0.0 0.045" />
->>>>>>> 46f6cf9f
     <posXYZ volume="ForwardDC" X_Y_Z="0.0 0.0 176.938" />
     <posXYZ volume="BarrelEMcal" X_Y_Z="0.1 -0.098 16.788" rot="-0.0424 0.01633 0.0046" />
   </composition>
@@ -84,11 +80,7 @@
     <!--<posXYZ volume="CerenkovCntr" X_Y_Z="0.0 0.0 466.0" /> -->
     <!--posXYZ volume="GapEMcal" X_Y_Z="0.0 0.0 460.0" /-->
     <!-- To simulate DIRC hits uncomment the line below -->
-<<<<<<< HEAD
-    <posXYZ volume="DIRC" X_Y_Z="0.0 0.0 595.0" />
-=======
     <!--posXYZ volume="DIRC" X_Y_Z="0.0 0.0 595.0" /-->
->>>>>>> 46f6cf9f
     <posXYZ volume="ForwardTOF" X_Y_Z="0.308 0.225 605.793" rot="-0.0427 0.0461 -0.1813"/>
     <posXYZ volume="ForwardEMcal" X_Y_Z="0.529 -0.002 624.906" rot="-0.0418 -0.07019 -0.0149" />
     <!--posXYZ volume="ComptonEMcal" X_Y_Z="0.0 0.0 1025.3" /-->
