<?xml version="1.0" encoding="UTF-8"?>
<!DOCTYPE HDDS [

  <!ENTITY Regions_s SYSTEM "Regions_HDDS.xml">
  <!ENTITY Material_s SYSTEM "Material_HDDS.xml">
  <!ENTITY BeamLine_s SYSTEM "BeamLine_HDDS.xml">
  <!ENTITY PairSpect_s SYSTEM "PairSpect_HDDS.xml">
  <!ENTITY Target_s SYSTEM "TargetCPP_HDDS.xml"  >
  <!ENTITY Solenoid_s SYSTEM "Solenoid_HDDS.xml">
  <!ENTITY CentralDC_s SYSTEM "CentralDC_HDDS.xml">
  <!ENTITY ForwardDC_s SYSTEM "ForwardDC_HDDS.xml">
  <!ENTITY StartCntr_s SYSTEM "StartCntr_HDDS.xml">
  <!ENTITY ForwardTOF_s SYSTEM "ForwardTOF_HDDS.xml">
  <!ENTITY BarrelEMcal_s SYSTEM "BarrelEMcal_HDDS.xml">
  <!ENTITY ForwardEMcal_s SYSTEM "ForwardEMcal_HDDS.xml">
  <!ENTITY DIRC_s SYSTEM "DIRC_HDDS.xml">
  <!ENTITY ForwardMWPC_s SYSTEM "ForwardMWPC_HDDS.xml">

]>

<!--
 This file was originally copied from main_HDDS.xml. It has been modified
to reflect the geometry for the Charged Pion Polarizability (CPP) experiment.
This included removing the start counter, target, and ComptonEMcal items.
The ForwardMWPC has been added.
-->

<HDDS specification="v1.1" xmlns="http://www.gluex.org/hdds"
      xmlns:xsi="http://www.w3.org/2001/XMLSchema-instance"
      xsi:schemaLocation="http://www.gluex.org/hdds HDDS-1_1.xsd">

<!-- Include materials -->
     &Material_s;

<!-- Include magnetic fields -->
     &Regions_s;

<!-- Include spec files -->
     &ForwardEMcal_s;
     &BarrelEMcal_s;
     &ForwardTOF_s;
     &ForwardDC_s;
     &CentralDC_s;
     &StartCntr_s;
     &Target_s;
     &Solenoid_s;
     &BeamLine_s;
     &PairSpect_s;     
     &DIRC_s;
     &ForwardMWPC_s;
<!-- End of include    -->


<!-- Hall D Detector Specification : top volume
     ******************************************
-->
<section name        = "HallD"
<<<<<<< HEAD
         version     = "3.1"
=======
         version     = "3.2"
>>>>>>> 44aa70c2
         date        = "2007-12-07"
         author      = "R.T. Jones, D. Lawrence"
         top_volume  = "SITE"
         specification = "v1.0">

  <box name="SITE" X_Y_Z="5000. 5000. 5000." material="Air"
       				comment="master volume for description" />
  <box name="HALL" X_Y_Z="1700. 1500. 3408." material="Air"
       				comment="master volume for description">
    <apply region="solenoidBfield" origin="150.0 -350.0 -500.0" />
  </box>

  <composition name="barrelPackage" envelope="LASS">
<<<<<<< HEAD
    <posXYZ volume="Solenoid" />
    <posXYZ volume="TargetCPP" X_Y_Z="0.0 0.0 1.0" />
    <posXYZ volume="CentralDC" X_Y_Z="0.0 0.0 17.56" />
    <posXYZ volume="ForwardDC" X_Y_Z="0.0 0.0 177.4379" />
    <posXYZ volume="BarrelEMcal" X_Y_Z="0.0 0.0 17.0" />
=======
    <posXYZ volume="Solenoid" X_Y_Z="0.03 0.0 0.0"/>
    <posXYZ volume="Target" X_Y_Z="0.0 0.0 50.429"/>
    <posXYZ volume="StartCntr" X_Y_Z="0.0 0.0 38.84"  rot="0.0 0.0 -11.25"/>
    <posXYZ volume="CentralDC" X_Y_Z="0.0 0.0 17.68" rot="0.0 0.0 0.0" />
    <posXYZ volume="ForwardDC" X_Y_Z="0.0 0.0 176.938" />
    <!-- The origin of the BCAL below has to be changed because these offsets combined with
         these rotation angles lead to a lot of overlap with the FDC at the downstream end.
         A simple explanation for this discrepancy is that the x,y offsets were originally 
         given as the shift of the BCAL axis from the nominal beam axis at the geometric
         midplane of the BCAL. If that were the case then the overlap problems disappear,
         so I assume it is correct. The offsets x,y given here need to be the position of
         BCAL origin in the LASS coordinate system. The BCAL origin, as documented in the
         BarrelEMcal_HDDS.xml file, is the intersection of the BCAL symmetry axis with the
         plane that defines the upstream end of the sensitive volume of the modules.
         The shifted origin below translates the offset (0.1,-0.988) from the BCAL center
         to the upstream end, respecting the orientation angles in the rot argument. -->
    <!--posXYZ volume="BarrelEMcal" X_Y_Z="0.1 -0.098 16.788" rot="-0.0424 0.01633 0.0046" /-->
    <posXYZ volume="BarrelEMcal" X_Y_Z="0.0444 -0.2423 16.788" rot="-0.0424 0.01633 0.0046" />
>>>>>>> 44aa70c2
  </composition>

  <composition name="forwardPackage">
    <!-- To simulate DIRC hits uncomment the line below -->
<<<<<<< HEAD
    <!--posXYZ volume="DIRC" X_Y_Z="0.0 0.0 595.0" /-->
    <posXYZ volume="ForwardTOF" X_Y_Z="0.0 0.0 606.293" />
    <posXYZ volume="ForwardEMcal" X_Y_Z="0.0 0.0 625.406" />
    <posXYZ volume="ForwardMWPC" X_Y_Z="0.0 0.0 925.406" />
=======
    <posXYZ volume="DIRC" X_Y_Z="0.0 0.0 595.600" />
    <posXYZ volume="ForwardTOF" X_Y_Z="0.308 0.225 605.793" rot="-0.0427 0.0461 -0.1813"/>
    <posXYZ volume="ForwardEMcal" X_Y_Z="0.529 -0.002 624.906" rot="-0.0418 -0.07019 -0.0149" />
    <!--posXYZ volume="ComptonEMcal" X_Y_Z="0.0  0.0  1279.376" /-->
>>>>>>> 44aa70c2
  </composition>

  <composition name="GlueXdetector">
    <posXYZ volume="barrelPackage" />
    <posXYZ volume="forwardPackage" />
  </composition>

  <composition name="experimentalHall" envelope="HALL">
    <posXYZ volume="GlueXdetector" X_Y_Z="150.0 -350.0 -500.0" />
<<<<<<< HEAD
    <posXYZ volume="PairSpectrometer" X_Y_Z="150.0 -350.0 -1389.66" />  
    <posXYZ volume="beamPipe" X_Y_Z="0.0 0.0 0.0" />
    <posXYZ volume="SixWayCross" X_Y_Z="150 -350 -605.43"/>
=======
    <posXYZ volume="PairSpectrometer" X_Y_Z="150.0 -350.0 -1390.16" />  
    <posXYZ volume="beamPipe" X_Y_Z="0.0 0.0 -0.5" />
    <posXYZ volume="SixWayCross" X_Y_Z="150 -350 -605.96"/>
>>>>>>> 44aa70c2
  </composition>

  <composition name="LASSfieldVolume">
    <posXYZ volume="experimentalHall" X_Y_Z="-150.0 350.0 500.0" />
  </composition>

  <composition name="everything" envelope="SITE">
    <posXYZ volume="collimatorPackage" X_Y_Z="0.0 0.0 -2254." />
    <posXYZ volume="LASSfieldVolume" X_Y_Z="0. 0. 0." />
  </composition>

</section>

</HDDS><|MERGE_RESOLUTION|>--- conflicted
+++ resolved
@@ -55,11 +55,7 @@
      ******************************************
 -->
 <section name        = "HallD"
-<<<<<<< HEAD
-         version     = "3.1"
-=======
          version     = "3.2"
->>>>>>> 44aa70c2
          date        = "2007-12-07"
          author      = "R.T. Jones, D. Lawrence"
          top_volume  = "SITE"
@@ -73,16 +69,8 @@
   </box>
 
   <composition name="barrelPackage" envelope="LASS">
-<<<<<<< HEAD
-    <posXYZ volume="Solenoid" />
+    <posXYZ volume="Solenoid" X_Y_Z="0.03 0.0 0.0"/>
     <posXYZ volume="TargetCPP" X_Y_Z="0.0 0.0 1.0" />
-    <posXYZ volume="CentralDC" X_Y_Z="0.0 0.0 17.56" />
-    <posXYZ volume="ForwardDC" X_Y_Z="0.0 0.0 177.4379" />
-    <posXYZ volume="BarrelEMcal" X_Y_Z="0.0 0.0 17.0" />
-=======
-    <posXYZ volume="Solenoid" X_Y_Z="0.03 0.0 0.0"/>
-    <posXYZ volume="Target" X_Y_Z="0.0 0.0 50.429"/>
-    <posXYZ volume="StartCntr" X_Y_Z="0.0 0.0 38.84"  rot="0.0 0.0 -11.25"/>
     <posXYZ volume="CentralDC" X_Y_Z="0.0 0.0 17.68" rot="0.0 0.0 0.0" />
     <posXYZ volume="ForwardDC" X_Y_Z="0.0 0.0 176.938" />
     <!-- The origin of the BCAL below has to be changed because these offsets combined with
@@ -98,22 +86,14 @@
          to the upstream end, respecting the orientation angles in the rot argument. -->
     <!--posXYZ volume="BarrelEMcal" X_Y_Z="0.1 -0.098 16.788" rot="-0.0424 0.01633 0.0046" /-->
     <posXYZ volume="BarrelEMcal" X_Y_Z="0.0444 -0.2423 16.788" rot="-0.0424 0.01633 0.0046" />
->>>>>>> 44aa70c2
   </composition>
 
   <composition name="forwardPackage">
     <!-- To simulate DIRC hits uncomment the line below -->
-<<<<<<< HEAD
-    <!--posXYZ volume="DIRC" X_Y_Z="0.0 0.0 595.0" /-->
-    <posXYZ volume="ForwardTOF" X_Y_Z="0.0 0.0 606.293" />
-    <posXYZ volume="ForwardEMcal" X_Y_Z="0.0 0.0 625.406" />
-    <posXYZ volume="ForwardMWPC" X_Y_Z="0.0 0.0 925.406" />
-=======
-    <posXYZ volume="DIRC" X_Y_Z="0.0 0.0 595.600" />
+    <!--posXYZ volume="DIRC" X_Y_Z="0.0 0.0 595.600" /-->
     <posXYZ volume="ForwardTOF" X_Y_Z="0.308 0.225 605.793" rot="-0.0427 0.0461 -0.1813"/>
     <posXYZ volume="ForwardEMcal" X_Y_Z="0.529 -0.002 624.906" rot="-0.0418 -0.07019 -0.0149" />
-    <!--posXYZ volume="ComptonEMcal" X_Y_Z="0.0  0.0  1279.376" /-->
->>>>>>> 44aa70c2
+    <posXYZ volume="ForwardMWPC" X_Y_Z="0.0 0.0 925.406" />
   </composition>
 
   <composition name="GlueXdetector">
@@ -123,15 +103,9 @@
 
   <composition name="experimentalHall" envelope="HALL">
     <posXYZ volume="GlueXdetector" X_Y_Z="150.0 -350.0 -500.0" />
-<<<<<<< HEAD
-    <posXYZ volume="PairSpectrometer" X_Y_Z="150.0 -350.0 -1389.66" />  
-    <posXYZ volume="beamPipe" X_Y_Z="0.0 0.0 0.0" />
-    <posXYZ volume="SixWayCross" X_Y_Z="150 -350 -605.43"/>
-=======
     <posXYZ volume="PairSpectrometer" X_Y_Z="150.0 -350.0 -1390.16" />  
     <posXYZ volume="beamPipe" X_Y_Z="0.0 0.0 -0.5" />
     <posXYZ volume="SixWayCross" X_Y_Z="150 -350 -605.96"/>
->>>>>>> 44aa70c2
   </composition>
 
   <composition name="LASSfieldVolume">
