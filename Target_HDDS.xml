<?xml version="1.0" encoding="UTF-8"?>
<!--DOCTYPE HDDS>

  Hall D Geometry Data Base: Target
  **********************************

     version 1.0: Initial version	-rtj
     version 2.1: updates for compatibility with geant4 -rtj
                  a) Eliminate redundant planes from TARM volume.
 
<HDDS specification="v1.0" xmlns="http://www.gluex.org/hdds">
-->

<section name        = "Target"
         version     = "2.1"
         date        = "2006-11-22"
         author      = "R.T. Jones"
         top_volume  = "TARG"
         specification = "v1.0">


<!-- Origin of Target is the center of the entrance window to the
     liquid hydrogen target - not the start of the vacuum vessel.  -->

  <composition name="Target">
    <posXYZ volume="targetSupportArm" X_Y_Z="0. 0. -70.461"/>
    <posXYZ volume="targetVessel" X_Y_Z="0. 0.3 0.0" rot="0.3 0.0 0.0" />
  </composition>

  <composition name="targetSupportArm" envelope="TARM">
    <posXYZ volume="TGB1" X_Y_Z="0. 0. -11.1916"/>
    <posXYZ volume="TGB2" X_Y_Z="0. 0. +38.824"/>
    <posXYZ volume="TGF1" X_Y_Z="0. 0. -48.9752"/>
    <posXYZ volume="TGF2" X_Y_Z="0. 0. -46.5325"/>
    <posXYZ volume="TGF3" X_Y_Z="0. 0. 28.1018"/>
    <posXYZ volume="TGF4" X_Y_Z="0. 0. 30.0068"/>
    <posXYZ volume="TGF5" X_Y_Z="0. 0. 48.88"/>
    <posXYZ volume="TGF6" X_Y_Z="0. 0. 24.9268"/>
    <posXYZ volume="TGR1" X_Y_Z="0. 0. 22.517"/>
    <posXYZ volume="TGR2" X_Y_Z="0. 0. -43.9"/>
    <posXYZ volume="TGR2" X_Y_Z="0. 0. 10.71"/>
  </composition>

 <pcon name="TARM" material="Vacuum"> 
    <polyplane Rio_Z="0.0 22.5 -49.8252" />
    <polyplane Rio_Z="0.0 22.5 -48.12" />
    <polyplane Rio_Z="0.0 10.4775 -48.12"/>
    <polyplane Rio_Z="0.0 10.4775 -45.2625" />
    <polyplane Rio_Z="0.0 10.16 -45.2625" />
    <polyplane Rio_Z="0.0 10.16 +28.7368"/>
    <polyplane Rio_Z="0.0 7.9375 28.7368"/>
    <polyplane Rio_Z="0.0 7.9375 31.2768"/>
    <polyplane Rio_Z="0.0 7.62   31.2768"/>
    <polyplane Rio_Z="0.0 7.62   50.15"/>
 </pcon>

 <pcon name="TGBM" material="Aluminum">
   <polyplane Rio_Z="6.0325 7.62 -20.2106"/>
   <polyplane Rio_Z="6.0325 7.62 -18.9834"/>
   <polyplane Rio_Z="6.0325 6.35 -18.9834"/>
   <polyplane Rio_Z="6.0325 6.35 -8.3734"/>
   <polyplane Rio_Z="3.699 4.118 -5.5549"/>
   <polyplane Rio_Z="2.57 4.699 -5.5549"/>
   <polyplane Rio_Z="2.25 4.699 -5.2374"/>
  </pcon>

  <composition name="targetVessel" envelope="TARG">
    <posXYZ volume="CYLW" X_Y_Z="0. 0. 0." />
    <posXYZ volume="TGBM" X_Y_Z="0. 0. 0."/>
    <posXYZ volume="DWIT" X_Y_Z="0. 0. +34.8465"/>
    <posXYZ volume="TGR0" X_Y_Z="0. 0. -12.5015"/>
    <posXYZ volume="TGR0" X_Y_Z="0. 0. -15.359"/>
    <posXYZ volume="targetInput" X_Y_Z="-0.018 -0.002 15.00" rot="0.004 0.0076 0.0"/>
    <posXYZ volume="targetTube" X_Y_Z="-0.018 -0.002 15.00" rot="0.004 0.0076 0.0"/>
  </composition>

  <composition name="targetTube" envelope="TGTV">
    <posXYZ volume="LIH2" X_Y_Z="0. 0. 0."/>
  </composition>

  <pcon name="TGTV" material="Kapton" comment="target cell">
    <polyplane Rio_Z="0.0 0.29715 -15.0"/>
    <polyplane Rio_Z="0.0 0.5235  -14.8162"/>
    <polyplane Rio_Z="0.0 0.7376  -14.5162"/>
    <polyplane Rio_Z="0.0 0.79629 -14.2162"/>
    <polyplane Rio_Z="0.0 1.25    -14.2162"/>
    <polyplane Rio_Z="0.0 0.79629 +14.2162"/>
    <polyplane Rio_Z="0.0 0.7376  +14.5162"/>
    <polyplane Rio_Z="0.0 0.5235  +14.8162"/>
    <polyplane Rio_Z="0.0 0.29715 +15.0"/>
  </pcon>

<<<<<<< HEAD
<!--  <pcon name="LIH2" material="LiqHydrogen" comment="target contents"> -->
 <pcon name="LIH2" material="Vacuum" comment="target contents"> <!--for simulation of foil targets -->
    <polyplane Rio_Z="0.0 0.29715 -14.9873"/>
=======
  <pcon name="LIH2" material="LiqHydrogen" comment="target contents">
    <polyplane Rio_Z="0.0 0.29715 -14.9925"/>
>>>>>>> 46f6cf9f
    <polyplane Rio_Z="0.0 0.5040  -14.8162"/>
    <polyplane Rio_Z="0.0 0.72389  -14.5162"/>
    <polyplane Rio_Z="0.0 0.78359 -14.2162"/>
    <polyplane Rio_Z="0.0 1.2373  -14.2162"/>
    <polyplane Rio_Z="0.0 0.78359 +14.2162"/>
    <polyplane Rio_Z="0.0 0.72389  +14.5162"/>
    <polyplane Rio_Z="0.0 0.5040  +14.8162"/>
    <polyplane Rio_Z="0.0 0.29715 +14.9925"/>
    <real name="length" value="29.9746" unit="cm"/>
  </pcon>

  <pcon name="CYLW" material="HighDensityROHACELL" comment="target vessel cylindrical wall">
    <polyplane Rio_Z="3.699 4.699 -5.2374"/>
    <polyplane Rio_Z="3.699 4.699 29.8451"/>
    <polyplane Rio_Z="3.665 4.672 30.8451"/>
    <polyplane Rio_Z="3.381 4.453 31.8451"/>
    <polyplane Rio_Z="2.726 3.979 32.8451"/>
    <polyplane Rio_Z="1.905 3.135 33.8451"/>
    <polyplane Rio_Z="1.905 2.466 34.3451"/>
    <polyplane Rio_Z="1.905 1.905 34.853"/>
  </pcon>


  <composition name="targetInput" envelope="TGIN">
    <posXYZ volume="TGI1" X_Y_Z="0. 0. 0."/>
    <posXYZ volume="TGI2" X_Y_Z="0. 0. 0."/>
    <posXYZ volume="TGI3" X_Y_Z="0. 0. 0."/>
    <posXYZ volume="TGAL" X_Y_Z="0. 0. 0."/>
  </composition>

  <pcon name="TGI1" material="Kapton" comment="Target vessel input outer wall">
    <polyplane Rio_Z="1.3427 1.3554 -22.0"/>
    <polyplane Rio_Z="1.3427 1.3554 -21.0"/>
    <polyplane Rio_Z="1.2373 1.25 -14.2162"/>
  </pcon>

  <pcon name="TGI2" material="LiqHydrogen" comment="Liquid hydrogen input to cell">
    <polyplane Rio_Z="0.92456 1.3427 -22.0   "/>
    <polyplane Rio_Z="0.92456 1.3427 -21.0   "/>
    <polyplane Rio_Z="0.92456 1.2373 -14.2162"/>
  </pcon>

  <pcon name="TGI3" material="Kapton" comment="Torlon tube">
    <polyplane Rio_Z="1.02362 1.15062 -23.7887"/>
    <polyplane Rio_Z="1.02362 1.15062 -22.7887"/>
    <polyplane Rio_Z="0.79756 1.15062 -22.7887"/>
    <polyplane Rio_Z="0.79756 1.15062 -22.6617"/>
    <polyplane Rio_Z="0.79756 0.92456 -22.6617"/>
    <polyplane Rio_Z="0.79756 0.92456 -14.2162"/>
  </pcon>

  <pcon name="TGIN" material="Vacuum" comment="Target vessel input mother volume">
    <polyplane Rio_Z="0.79756 3.81 -25.482"/>
    <polyplane Rio_Z="0.79756 3.81  -23.45"/>
    <polyplane Rio_Z="0.79756 1.3554 -21.000"/>     
    <polyplane Rio_Z="0.79756 1.25 -14.2162"/>
  </pcon>

  <pcon name="TGAL" material="Aluminum" comment="Target vessel input" >
    <polyplane Rio_Z="2.84392 3.81 -25.482"/>
    <polyplane Rio_Z="1.15062 3.81 -23.79"/>
    <polyplane Rio_Z="1.15062 3.81 -23.45"/>
    <polyplane Rio_Z="1.15062 3.02 -22.6617"/>
    <polyplane Rio_Z="0.92456 3.02 -22.6617"/>
    <polyplane Rio_Z="0.92456 2.35 -22.0"/>
    <polyplane Rio_Z="1.3554 2.35 -22.0"/>
    <polyplane Rio_Z="1.3554 1.3554 -21.0"/>
  </pcon>
    
  <pcon name="TARG" material="Vacuum" comment="target vessel mother volume">
    <polyplane Rio_Z="0. 7.62  -20.2106"/>
    <polyplane Rio_Z="0. 7.62  -18.9834"/>
    <polyplane Rio_Z="0. 6.35  -18.9834"/>
    <polyplane Rio_Z="0. 6.35   -8.3734"/>
    <polyplane Rio_Z="0. 4.118  -5.5549"/>
    <polyplane Rio_Z="0. 4.699  -5.5549"/>
    <polyplane Rio_Z="0. 4.699  29.8451"/>
    <polyplane Rio_Z="0.0 4.672 30.8451"/>
    <polyplane Rio_Z="0.0 4.453 31.8451"/>
    <polyplane Rio_Z="0.0 3.979 32.8451"/>
    <polyplane Rio_Z="0.0 3.135 33.8451"/>
    <polyplane Rio_Z="0.0 2.466 34.3451"/>
    <polyplane Rio_Z="0.0 1.905 34.853"/>
  </pcon>

  <tubs name="TGR0" Rio_Z="3.81 5.842 0.635" material="FR-4"/>
  <tubs name="TGR1" Rio_Z="2.752 7.302 0.635" material="FR-4"/>
  <tubs name="TGR2" Rio_Z="3.162 9.487 0.635" material="FR-4"/>
  <tubs name="UFLT" Rio_Z="2.00 3.70 0.5" material="Aluminum"
				comment="target vessel entrance flange"  />
  <tubs name="DFLT" Rio_Z="2.00 3.70 1.0" material="HighDensityROHACELL"
				comment="target vessel exit flange"  />
  <tubs name="UWIT" Rio_Z="0.00 1.905 0.0127" material="Kapton"
				comment="target vessel entrance window"   />
  <tubs name="DWIT" Rio_Z="0.00 1.905 0.0127" material="Kapton"
                                comment="target vessel exit window" />
  <tubs name="TGB1" Rio_Z="9.8425 10.16 77.2668" material="Aluminum"
	comment="Target arm beam pipe"/>
  <tubs name="TGB2" Rio_Z="7.3025 7.62 22.5" material="Aluminum" 
	comment="Target arm beam pipe"/>
 <tubs name="TGF1" Rio_Z="10.16 22.5 1.7" material="StainlessSteel" 
       comment="flange"/>
 <tubs name="TGF2" Rio_Z="10.16 10.4775 2.54" material="StainlessSteel" 
       comment="flange adaptor"/>
 <tubs name="TGF3" Rio_Z="7.62 10.16 1.27" material="StainlessSteel"
       comment="flange"/>
 <tubs name="TGF4" Rio_Z="7.62 7.9375 2.54" material="StainlessSteel"
       comment="flange adaptor"/>
 <tubs name="TGF5" Rio_Z="6.0325 7.3025 2.54" material="Aluminum"/>
 <tubs name="TGF6" Rio_Z="7.3025 9.8425 5.08" material="Aluminum"/>       

  <!-- The following elements describe an early rendition of the GlueX
       detector simulated using a fast Monte Carlo program MCFast.  They
       are retained for future reference, do not rely on their values. -->

  <parameters name="targetTube_pars" type="mcfast">
    <real name="rmin" value="0.00"  unit="cm" comment="inner radius" />
    <real name="rmax" value="9.50"  unit="cm" comment="outer radius" />
    <real name="z0"   value="1.50" unit="cm" comment="from origin"  />
    <real name="zlen" value="183.5" unit="cm" comment="cover the target" />
    <reference name="mat_fill" value="Vacuum"  comment="what fills the pipe" />
    <real_array name="bndrthk" comment="innner outer upstream downstream
           wall thicknesses" values="0.00   0.10   0.00      0.00"
                             unit="cm" />
    <reference_vector name="matrbnd"    comment="window materials"   >
      <reference_data value="Vacuum"    comment="inner wall??"      />
      <reference_data value="Beryllium" comment="outer wall"        />
      <reference_data value="Vacuum"    comment="upstream window"   />
      <reference_data value="Vacuum"    comment="downstream window" />
    </reference_vector>
  </parameters>

  <parameters name="target_pars" type="mixed">
    <real_array name="xyz" values="0.   0.   65." comment="center of target"
                           unit="cm" />
    <real_array name="sig" values="0.30 0.30 15." comment="size of target"
                           unit="cm" />
    <real name="rmax"      value="2.50"  comment="radius of target vessel"
                           unit="cm" />
    <real name="zlen"      value="30.0"  comment="length of target vessel"
                           unit="cm" />
    <reference name="mat_fill" value="LiqHydrogen" comment="target material" />
    <real_array name="bndrthk" comment="cylinder upstream downstream
           wall thicknesses"   values="0.02     0.02      0.02"
                               unit="cm" />
    <reference_vector name="matrbnd"   comment="target vessel materials">
      <reference_data value="Aluminum" comment="cylinder wall"     />
      <reference_data value="Aluminum" comment="upstream window"   />
      <reference_data value="Aluminum" comment="downstream window" />
    </reference_vector>
  </parameters>

  <mcfast model="BPipe" template="db/beampipe.db"
			parameters="targetTube_pars">
    <string name="name" value="beam"  />
  </mcfast>

  <mcfast model="BeamVrtx" template="db/beamvrtx.db" parameters="target_pars">
  </mcfast>

</section>

<!-- </HDDS> --><|MERGE_RESOLUTION|>--- conflicted
+++ resolved
@@ -90,14 +90,8 @@
     <polyplane Rio_Z="0.0 0.29715 +15.0"/>
   </pcon>
 
-<<<<<<< HEAD
-<!--  <pcon name="LIH2" material="LiqHydrogen" comment="target contents"> -->
- <pcon name="LIH2" material="Vacuum" comment="target contents"> <!--for simulation of foil targets -->
-    <polyplane Rio_Z="0.0 0.29715 -14.9873"/>
-=======
   <pcon name="LIH2" material="LiqHydrogen" comment="target contents">
     <polyplane Rio_Z="0.0 0.29715 -14.9925"/>
->>>>>>> 46f6cf9f
     <polyplane Rio_Z="0.0 0.5040  -14.8162"/>
     <polyplane Rio_Z="0.0 0.72389  -14.5162"/>
     <polyplane Rio_Z="0.0 0.78359 -14.2162"/>
