<?xml version="1.0" encoding="UTF-8"?>
<!--DOCTYPE HDDS>

  Hall D Geometry Data Base: Forward EM calorimeter
  **************************************************

     version 1.0: Initial version	-rtj
 
<HDDS specification="v1.0" xmlns="http://www.gluex.org/hdds">
-->

<section name        = "ForwardEMcal"
         version     = "2.1"
         date        = "2006-11-25"
         author      = "R.T. Jones"
         top_volume  = "FCAL"
         specification = "v1.0">

<!-- Origin of ForwardEMcal is center of upstream face of LGD -->

<!-- Thr Jan 29 08:14:30 EST 2009                                  -->
<!-- changed order of counting columns: 0-58 from south to north   -->

<!-- July 7, 2017, Richard Jones                                   -->
<!-- Added front steel frame and side straps to the LGD blocks.    -->
<!-- Added mylar wrapping around the blocks.                       -->
<!-- Increased the size of the FCAL block unit cell to account for
     the space needed for wrapping, strips, and front frame.       -->
<!-- Added plexiglass sheet (0.5") in front of the LGD.            -->
<!-- Extended the stainless tube around the beam hole to the full 
     length (32.75") shown in the drawings, with front flush with
     the front of the wrapped blocks.                              -->

<!-- July 7, 2017, Richard Jones                                   -->
<!-- Added light cover in front of entrance face to the FCal       -->

<!-- version 2.1, January 8, 2019, Richard Jones                   -->
<!-- Small tweaks to eliminate overlaps between volumnes.          -->

  <composition name="ForwardEMcal">
    <posXYZ volume="forwardEMcal2" X_Y_Z="0.0  0.0  25.4" />
    <posXYZ volume="plexiSheet" X_Y_Z="0.0  0.0  -1.0" />
    <posXYZ volume="FCLC" X_Y_Z="0.0  0.0  -2.0" />
    <posXYZ volume="FCBX" X_Y_Z="0.0  0.0  50.8" />
  </composition>

<<<<<<< HEAD
  <composition name="forwardEMcal2" envelope="FCAL" >
   <posXYZ volume="LeadTungstateLower" X_Y_Z="0.0 -16.0 0.0 "/>
   <posXYZ volume="LeadTungstateSouth" X_Y_Z="-16.0 0. 0. "/>
   <posXYZ volume="LeadTungstateNorth" X_Y_Z="16.0 0. 0.0 "/>
   <posXYZ volume="LeadTungstateUpper" X_Y_Z="0.0 16.0 0.0 "/>    
   <posXYZ volume="LGDlower" X_Y_Z="  0.0 -74.2904  0.0" />
   <posXYZ volume="LGDsouth" X_Y_Z="-74.2904   0.0  0.0" />
   <posXYZ volume="LGDnorth" X_Y_Z="+74.2904  0.0  0.0" />
   <posXYZ volume="LGDupper" X_Y_Z="  0.0 +74.2904  0.0" />
   <posXYZ volume="FCBI" X_Y_Z="0.0 0.0 0.0" />
  </composition>

   <composition name="LeadTungstateLower" envelope="LTLW">
    <mposY volume="LeadTungstateFullRow" ncopy="14" Z_X="0.0 0.0" Y0="-13.0" dY="2.0">
      <row value="100" step="1" />
    </mposY>
  </composition>

  <composition name="LeadTungstateNorth" envelope="LTNO">
    <mposY volume="LeadTungstateHalfRowNorth" ncopy="2" Y0="-1.0" dY="2.0">
      <row value="114" step="1" />
    </mposY>
  </composition>

  <composition name="LeadTungstateSouth" envelope="LTSO">
    <mposY volume="LeadTungstateHalfRowSouth" ncopy="2" Y0="-1.0" dY="2.0">
      <row value="114" step="1" />
    </mposY>
  </composition>

  <composition name="LeadTungstateUpper" envelope="LTUP">
    <mposY volume="LeadTungstateFullRow" ncopy="14" Z_X="0.0 0.0" Y0="-13.0" dY="2.0">
      <row value="116" step="1" />
    </mposY>
  </composition>

  <composition name="LeadTungstateFullRow">
    <mposX volume="LTBK" ncopy="30" Y_Z="0.0 0.0" X0="-29." dX="2.0">
      <column value="100" step="1" />
    </mposX>
  </composition>

  <composition name="LeadTungstateHalfRowNorth">
    <mposX volume="LTBK" ncopy="14" Y_Z="0.0 0.0" X0="-13.0" dX="2.0">
      <column value="116" step="1" />
    </mposX>
  </composition>

  <composition name="LeadTungstateHalfRowSouth">
    <mposX volume="LTBK" ncopy="14" Y_Z="0.0 0.0" X0="-13.0" dX="2.0">
      <column value="100" step="1" />
    </mposX>
=======
  <composition name="forwardEMcal" envelope="FCAL">
    <apply region="nullBfield"/>
    <posXYZ volume="LGDlower" X_Y_Z="  0.0 -62.24335  0.0" />
    <posXYZ volume="LGDsouth" X_Y_Z="-62.24335   0.0  0.0" />
    <posXYZ volume="LGDnorth" X_Y_Z="+62.24335   0.0  0.0" />
    <posXYZ volume="LGDupper" X_Y_Z="  0.0 +62.24335  0.0" />
    <posXYZ volume="FCBI" X_Y_Z="0.0  0.0  0.0" />
>>>>>>> 038281aa
  </composition>

  <composition name="LGDlower" envelope="LGDB">
    <mposY volume="LGDfullRow" ncopy="22" Z_X="0.0 0.0" Y0="-42.16485" dY="4.0157">
      <row value="0" step="1" />
    </mposY>
  </composition>

  <composition name="LGDnorth" envelope="LGDN">
    <mposY volume="LGDhalfRowNorth" ncopy="15" Y0="-28.1099" dY="4.0157">
      <row value="22" step="1" />
    </mposY>
  </composition>

  <composition name="LGDsouth" envelope="LGDS">
    <mposY volume="LGDhalfRowSouth" ncopy="15" Y0="-28.1099" dY="4.0157">
      <row value="22" step="1" />
    </mposY>
  </composition>

  <composition name="LGDupper" envelope="LGDT">
    <mposY volume="LGDfullRow" ncopy="22" Z_X="0.0 0.0" Y0="-42.16485" dY="4.0157">
      <row value="37" step="1" />
    </mposY>
  </composition>
  <composition name="LGDfullRow">
    <mposX volume="LGDblock" ncopy="59" Y_Z="0.0 0.0" X0="-116.4553" dX="4.0157">
      <column value="0" step="1" />
    </mposX>
  </composition>

  <composition name="LGDhalfRowNorth">
    <mposX volume="LGDblock" ncopy="22" Y_Z="0.0 0.0" X0="-42.16485" dX="4.0157">
      <column value="43" step="1" />
    </mposX>
  </composition>

  <composition name="LGDhalfRowSouth">
    <mposX volume="LGDblock" ncopy="22" Y_Z="0.0 0.0" X0="-42.16485" dX="4.0157">
      <column value="0" step="1" />
    </mposX>
  </composition>

  <composition name="LGDblock" envelope="LGBU">
    <posXYZ volume="LGBLwrapped" X_Y_Z="-0.0038 -0.0038 -2.600"/>
    <posXYZ volume="LGBS" X_Y_Z="2.00405 0 0"/>
    <posXYZ volume="LGBS" X_Y_Z="0 2.00405 0" rot="0 0 90"/>
    <posXYZ volume="LGBF" X_Y_Z="-0.0038 -0.0038 -25.100"/>
    <posXYZ volume="LGLG" X_Y_Z="-0.0038 -0.0038  22.450"/>
  </composition>

  <composition name="LGBLwrapped" envelope="LGBW">
    <posXYZ volume="LGBL"/>
  </composition>

  <box name="FCAL" X_Y_Z="236.9263  236.9263  50.8"  material="Air"
	                              	comment="forward EMcal mother" />

  <box name="LTLW" X_Y_Z="60.0  28.0  18.0"  material="Air"
					comment="PbWO4 bottom section"   />
  <box name="LTUP" X_Y_Z="60.0  28.0  18.0"  material="Air"
					comment="PbWO4 top section"      />
  <box name="LTNO" X_Y_Z="28.0   4.0  18.0"  material="Air"
					comment="PbWO4 north section"     />
  <box name="LTSO" X_Y_Z="28.0   4.0  18.0"  material="Air"
					comment="PbWO4 south section"    />
  <box name="LTBK" X_Y_Z="  2.0    2.0  18.0"  material="LeadTungstate"
		sensitive="true"	comment="lead glass block"     />

  <box name="LGDB" X_Y_Z="236.9263 88.3454  50.8"  material="Air"
					comment="LGD bottom section"   />
  <box name="LGDT" X_Y_Z="236.9263  88.3454  50.8"  material="Air"
					comment="LGD top section"      />
  <box name="LGDN" X_Y_Z="88.3454  60.2355  50.8"  material="Air"
					comment="LGD north section"     />
  <box name="LGDS" X_Y_Z="88.3454   60.2355  50.8"  material="Air"
					comment="LGD south section"    />
  <box name="LGBU" X_Y_Z="4.0157  4.0157  50.8"  material="Air"
		            comment="lead glass block stacking unit cell"/>
  <box name="LGBL" X_Y_Z="4.0030  4.0030  45.0"  material="leadGlassF800"
		sensitive="true" comment="lead glass block" />
  <tubs name="LGLG" Rio_Z="0.0  1.5875  5.08" material="Plexiglas"
		sensitive="true" comment="lead glass block plexiglass light guide" />
  <box name="LGBW" X_Y_Z="4.0081  4.0081  45.0"  material="Mylar"
		            comment="aluminized mylar wrapping around the block"/>
  <box name="LGBS" X_Y_Z="0.0076 2.8575 50.8" material="StainlessSteel"
		            comment="SS strap holding the tube assy to the block"/>
  <pgon name="LGBF" segments="4" profile="-45 360" material="StainlessSteel"
		            comment="SS frame fixing the straps to the front of the block">
   <polyplane Rio_Z="1.5875 2.0015 -0.300"/>
   <polyplane Rio_Z="1.5875 2.0015 0.000"/>
  </pgon>
  <pgon name="FCBI" segments="4" profile="-45 360" material="StainlessSteel"
<<<<<<< HEAD
                    comment="FCal beam hole support insert">  
    <polyplane Rio_Z="1.0 2.0 -9.0"  />
    <polyplane Rio_Z="1.0 2.0 +9.0" />
=======
                    comment="FCal beam hole support insert">
   <polyplane Rio_Z="4.7536 6.0235  -25.400"/>
   <polyplane Rio_Z="4.7536 6.0235  +25.400"/>
>>>>>>> 038281aa
  </pgon>
  <pgon name="FCBX" segments="4" profile="-45 360" material="StainlessSteel"
                    comment="FCal beam hole support extension">
   <polyplane Rio_Z="1.0 2.0   0.000"/>
   <polyplane Rio_Z="1.0 2.0  32.385"/>
  </pgon>

  <composition name="plexiSheet" envelope="LGPS">
    <posXYZ volume="LGPH"/>
  </composition>
  <tubs name="LGPS" Rio_Z="0.0  123.190  1.270" material="Plexiglas"/>
  <box name="LGPH" X_Y_Z="9.500 9.500 1.270" material="Air"/>
  <box name="FCLC" X_Y_Z="243.8 243.8 0.3175" material="ABS-PVC"/>


  <!-- The following elements describe an early rendition of the GlueX
       detector simulated using a fast Monte Carlo program MCFast.  They
       are retained for future reference, do not rely on their values. -->

  <parameters name="forwardEMcal_pars" type="mcfast">
    <real_array	name="xlimit"	comment="xmin  xmax limits of box"
				values="-106.0  106.0"
				unit="cm"	/>
    <real_array	name="ylimit"	comment="ymin  ymax limits of box"
				values="-106.0  106.0"
				unit="cm"	/>
    <real_array	name="xlimit_gap" comment="xmin  xmax of beam hole aperture"
				values="   -6.0   6.0"
				unit="cm"	/>
    <real_array	name="ylimit_gap" comment="ymin  ymax of beam hole aperture"
				values="   -6.0   6.0"
				unit="cm"	/>
    <real	name="z0"	value="620.07"	comment="z of midplane"
				unit="cm"	/>
    <real	name="zlen"	value="45.0"	comment="length of blocks"
				unit="cm"	/>
    <reference	name="material"	value="leadGlassF800" />
    <reference	name="active"	value="leadGlassF800" />
    <int	name="ncr1"	value="58"	comment="x segmentation"     />
    <int	name="ncr2"	value="58"	comment="y segmentation"     />
    <int	name="nlayers"	value="1"	comment="z segmentation"     />
    <real	name="siga_em"	value="0.06"	comment="root-E coefficient"
				unit="cm"	/>
    <real	name="sigb_em"	value="0.01"	comment="floor term"
				unit="cm"	/>
    <real	name="siga_had"	value="0.0"	comment="root-E coefficient"
				unit="cm"	/>
    <real	name="sigb_had"	value="0.0"	comment="floor term"
				unit="cm"	/>
    <real	name="em_had_ratio" value="4.0"	comment="response ratio"
				unit="cm"	/>
  </parameters>

<!-- The forward calorimeter is hard coded into HDFast at present

  <mcfast model="CalorBox" template="db/calorbox.db"
                           parameters="forwardEMcal_pars">
    <string	name="name"	value="FCAL"
    <string	name="shape"	value="BOX"
    <int	name="type"	value="2"
  </mcfast>
-->

</section>

<!-- </HDDS> --><|MERGE_RESOLUTION|>--- conflicted
+++ resolved
@@ -38,66 +38,12 @@
 <!-- Small tweaks to eliminate overlaps between volumnes.          -->
 
   <composition name="ForwardEMcal">
-    <posXYZ volume="forwardEMcal2" X_Y_Z="0.0  0.0  25.4" />
+    <posXYZ volume="forwardEMcal" X_Y_Z="0.0  0.0  25.4" />
     <posXYZ volume="plexiSheet" X_Y_Z="0.0  0.0  -1.0" />
     <posXYZ volume="FCLC" X_Y_Z="0.0  0.0  -2.0" />
     <posXYZ volume="FCBX" X_Y_Z="0.0  0.0  50.8" />
   </composition>
 
-<<<<<<< HEAD
-  <composition name="forwardEMcal2" envelope="FCAL" >
-   <posXYZ volume="LeadTungstateLower" X_Y_Z="0.0 -16.0 0.0 "/>
-   <posXYZ volume="LeadTungstateSouth" X_Y_Z="-16.0 0. 0. "/>
-   <posXYZ volume="LeadTungstateNorth" X_Y_Z="16.0 0. 0.0 "/>
-   <posXYZ volume="LeadTungstateUpper" X_Y_Z="0.0 16.0 0.0 "/>    
-   <posXYZ volume="LGDlower" X_Y_Z="  0.0 -74.2904  0.0" />
-   <posXYZ volume="LGDsouth" X_Y_Z="-74.2904   0.0  0.0" />
-   <posXYZ volume="LGDnorth" X_Y_Z="+74.2904  0.0  0.0" />
-   <posXYZ volume="LGDupper" X_Y_Z="  0.0 +74.2904  0.0" />
-   <posXYZ volume="FCBI" X_Y_Z="0.0 0.0 0.0" />
-  </composition>
-
-   <composition name="LeadTungstateLower" envelope="LTLW">
-    <mposY volume="LeadTungstateFullRow" ncopy="14" Z_X="0.0 0.0" Y0="-13.0" dY="2.0">
-      <row value="100" step="1" />
-    </mposY>
-  </composition>
-
-  <composition name="LeadTungstateNorth" envelope="LTNO">
-    <mposY volume="LeadTungstateHalfRowNorth" ncopy="2" Y0="-1.0" dY="2.0">
-      <row value="114" step="1" />
-    </mposY>
-  </composition>
-
-  <composition name="LeadTungstateSouth" envelope="LTSO">
-    <mposY volume="LeadTungstateHalfRowSouth" ncopy="2" Y0="-1.0" dY="2.0">
-      <row value="114" step="1" />
-    </mposY>
-  </composition>
-
-  <composition name="LeadTungstateUpper" envelope="LTUP">
-    <mposY volume="LeadTungstateFullRow" ncopy="14" Z_X="0.0 0.0" Y0="-13.0" dY="2.0">
-      <row value="116" step="1" />
-    </mposY>
-  </composition>
-
-  <composition name="LeadTungstateFullRow">
-    <mposX volume="LTBK" ncopy="30" Y_Z="0.0 0.0" X0="-29." dX="2.0">
-      <column value="100" step="1" />
-    </mposX>
-  </composition>
-
-  <composition name="LeadTungstateHalfRowNorth">
-    <mposX volume="LTBK" ncopy="14" Y_Z="0.0 0.0" X0="-13.0" dX="2.0">
-      <column value="116" step="1" />
-    </mposX>
-  </composition>
-
-  <composition name="LeadTungstateHalfRowSouth">
-    <mposX volume="LTBK" ncopy="14" Y_Z="0.0 0.0" X0="-13.0" dX="2.0">
-      <column value="100" step="1" />
-    </mposX>
-=======
   <composition name="forwardEMcal" envelope="FCAL">
     <apply region="nullBfield"/>
     <posXYZ volume="LGDlower" X_Y_Z="  0.0 -62.24335  0.0" />
@@ -105,30 +51,29 @@
     <posXYZ volume="LGDnorth" X_Y_Z="+62.24335   0.0  0.0" />
     <posXYZ volume="LGDupper" X_Y_Z="  0.0 +62.24335  0.0" />
     <posXYZ volume="FCBI" X_Y_Z="0.0  0.0  0.0" />
->>>>>>> 038281aa
   </composition>
 
   <composition name="LGDlower" envelope="LGDB">
-    <mposY volume="LGDfullRow" ncopy="22" Z_X="0.0 0.0" Y0="-42.16485" dY="4.0157">
+    <mposY volume="LGDfullRow" ncopy="28" Z_X="0.0 0.0" Y0="-54.21195" dY="4.0157">
       <row value="0" step="1" />
     </mposY>
   </composition>
 
   <composition name="LGDnorth" envelope="LGDN">
-    <mposY volume="LGDhalfRowNorth" ncopy="15" Y0="-28.1099" dY="4.0157">
-      <row value="22" step="1" />
+    <mposY volume="LGDhalfRowNorth" ncopy="3" Y0="-4.0157" dY="4.0157">
+      <row value="28" step="1" />
     </mposY>
   </composition>
 
   <composition name="LGDsouth" envelope="LGDS">
-    <mposY volume="LGDhalfRowSouth" ncopy="15" Y0="-28.1099" dY="4.0157">
-      <row value="22" step="1" />
+    <mposY volume="LGDhalfRowSouth" ncopy="3" Y0="-4.0157" dY="4.0157">
+      <row value="28" step="1" />
     </mposY>
   </composition>
 
   <composition name="LGDupper" envelope="LGDT">
-    <mposY volume="LGDfullRow" ncopy="22" Z_X="0.0 0.0" Y0="-42.16485" dY="4.0157">
-      <row value="37" step="1" />
+    <mposY volume="LGDfullRow" ncopy="28" Z_X="0.0 0.0" Y0="-54.21195" dY="4.0157">
+      <row value="31" step="1" />
     </mposY>
   </composition>
   <composition name="LGDfullRow">
@@ -138,13 +83,13 @@
   </composition>
 
   <composition name="LGDhalfRowNorth">
-    <mposX volume="LGDblock" ncopy="22" Y_Z="0.0 0.0" X0="-42.16485" dX="4.0157">
-      <column value="43" step="1" />
+    <mposX volume="LGDblock" ncopy="28" Y_Z="0.0 0.0" X0="-54.21195" dX="4.0157">
+      <column value="31" step="1" />
     </mposX>
   </composition>
 
   <composition name="LGDhalfRowSouth">
-    <mposX volume="LGDblock" ncopy="22" Y_Z="0.0 0.0" X0="-42.16485" dX="4.0157">
+    <mposX volume="LGDblock" ncopy="28" Y_Z="0.0 0.0" X0="-54.21195" dX="4.0157">
       <column value="0" step="1" />
     </mposX>
   </composition>
@@ -163,25 +108,13 @@
 
   <box name="FCAL" X_Y_Z="236.9263  236.9263  50.8"  material="Air"
 	                              	comment="forward EMcal mother" />
-
-  <box name="LTLW" X_Y_Z="60.0  28.0  18.0"  material="Air"
-					comment="PbWO4 bottom section"   />
-  <box name="LTUP" X_Y_Z="60.0  28.0  18.0"  material="Air"
-					comment="PbWO4 top section"      />
-  <box name="LTNO" X_Y_Z="28.0   4.0  18.0"  material="Air"
-					comment="PbWO4 north section"     />
-  <box name="LTSO" X_Y_Z="28.0   4.0  18.0"  material="Air"
-					comment="PbWO4 south section"    />
-  <box name="LTBK" X_Y_Z="  2.0    2.0  18.0"  material="LeadTungstate"
-		sensitive="true"	comment="lead glass block"     />
-
-  <box name="LGDB" X_Y_Z="236.9263 88.3454  50.8"  material="Air"
+  <box name="LGDB" X_Y_Z="236.9263  112.4396  50.8"  material="Air"
 					comment="LGD bottom section"   />
-  <box name="LGDT" X_Y_Z="236.9263  88.3454  50.8"  material="Air"
+  <box name="LGDT" X_Y_Z="236.9263  112.4396  50.8"  material="Air"
 					comment="LGD top section"      />
-  <box name="LGDN" X_Y_Z="88.3454  60.2355  50.8"  material="Air"
+  <box name="LGDN" X_Y_Z="112.4396   12.0471  50.8"  material="Air"
 					comment="LGD north section"     />
-  <box name="LGDS" X_Y_Z="88.3454   60.2355  50.8"  material="Air"
+  <box name="LGDS" X_Y_Z="112.4396   12.0471  50.8"  material="Air"
 					comment="LGD south section"    />
   <box name="LGBU" X_Y_Z="4.0157  4.0157  50.8"  material="Air"
 		            comment="lead glass block stacking unit cell"/>
@@ -199,20 +132,14 @@
    <polyplane Rio_Z="1.5875 2.0015 0.000"/>
   </pgon>
   <pgon name="FCBI" segments="4" profile="-45 360" material="StainlessSteel"
-<<<<<<< HEAD
-                    comment="FCal beam hole support insert">  
-    <polyplane Rio_Z="1.0 2.0 -9.0"  />
-    <polyplane Rio_Z="1.0 2.0 +9.0" />
-=======
                     comment="FCal beam hole support insert">
    <polyplane Rio_Z="4.7536 6.0235  -25.400"/>
    <polyplane Rio_Z="4.7536 6.0235  +25.400"/>
->>>>>>> 038281aa
   </pgon>
   <pgon name="FCBX" segments="4" profile="-45 360" material="StainlessSteel"
                     comment="FCal beam hole support extension">
-   <polyplane Rio_Z="1.0 2.0   0.000"/>
-   <polyplane Rio_Z="1.0 2.0  32.385"/>
+   <polyplane Rio_Z="4.7536 6.0236   0.000"/>
+   <polyplane Rio_Z="4.7536 6.0236  32.385"/>
   </pgon>
 
   <composition name="plexiSheet" envelope="LGPS">
